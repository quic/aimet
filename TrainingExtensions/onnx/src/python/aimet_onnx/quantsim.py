# -*- mode: python -*-
# =============================================================================
#  @@-COPYRIGHT-START-@@
#
#  Copyright (c) 2022-2023, Qualcomm Innovation Center, Inc. All rights reserved.
#
#  Redistribution and use in source and binary forms, with or without
#  modification, are permitted provided that the following conditions are met:
#
#  1. Redistributions of source code must retain the above copyright notice,
#     this list of conditions and the following disclaimer.
#
#  2. Redistributions in binary form must reproduce the above copyright notice,
#     this list of conditions and the following disclaimer in the documentation
#     and/or other materials provided with the distribution.
#
#  3. Neither the name of the copyright holder nor the names of its contributors
#     may be used to endorse or promote products derived from this software
#     without specific prior written permission.
#
#  THIS SOFTWARE IS PROVIDED BY THE COPYRIGHT HOLDERS AND CONTRIBUTORS "AS IS"
#  AND ANY EXPRESS OR IMPLIED WARRANTIES, INCLUDING, BUT NOT LIMITED TO, THE
#  IMPLIED WARRANTIES OF MERCHANTABILITY AND FITNESS FOR A PARTICULAR PURPOSE
#  ARE DISCLAIMED. IN NO EVENT SHALL THE COPYRIGHT HOLDER OR CONTRIBUTORS BE
#  LIABLE FOR ANY DIRECT, INDIRECT, INCIDENTAL, SPECIAL, EXEMPLARY, OR
#  CONSEQUENTIAL DAMAGES (INCLUDING, BUT NOT LIMITED TO, PROCUREMENT OF
#  SUBSTITUTE GOODS OR SERVICES; LOSS OF USE, DATA, OR PROFITS; OR BUSINESS
#  INTERRUPTION) HOWEVER CAUSED AND ON ANY THEORY OF LIABILITY, WHETHER IN
#  CONTRACT, STRICT LIABILITY, OR TORT (INCLUDING NEGLIGENCE OR OTHERWISE)
#  ARISING IN ANY WAY OUT OF THE USE OF THIS SOFTWARE, EVEN IF ADVISED OF THE
#  POSSIBILITY OF SUCH DAMAGE.
#
#  SPDX-License-Identifier: BSD-3-Clause
#
#  @@-COPYRIGHT-END-@@
# =============================================================================
""" Implementation for simulating models running on Quantized hardware """

import contextlib
import tempfile
from dataclasses import dataclass
from pathlib import Path
import os
from typing import Dict, List, Union, Tuple, Optional
import json
import warnings
import numpy as np
import onnx

from onnx import helper
from onnxsim import simplify
import onnxruntime as ort
from onnxruntime import SessionOptions, GraphOptimizationLevel, InferenceSession
from onnxruntime.quantization.onnx_quantizer import ONNXModel
from packaging import version

# pylint: disable=wrong-import-order
from aimet_common import libpymo, quantsim
from aimet_common import libquant_info
from aimet_common.defs import QuantScheme, QuantizationDataType
from aimet_common.quantsim import extract_global_quantizer_args, VALID_ENCODING_VERSIONS
from aimet_common.utils import save_json_yaml, AimetLogger, _red
from aimet_common.connected_graph.product import Product
from aimet_onnx import utils
from aimet_onnx.meta.operations import Op
from aimet_onnx.meta.utils import get_op_given_param_name, get_param_shape_using_connected_graph
from aimet_onnx.meta.connectedgraph import ConnectedGraph
from aimet_onnx.qc_quantize_op import QcQuantizeOp, OpMode, TensorQuantizerParams
from aimet_onnx.quantsim_config.quantsim_config import QuantSimConfigurator
from aimet_onnx.utils import make_dummy_input, add_hook_to_get_activation, remove_activation_hooks

logger = AimetLogger.get_area_logger(AimetLogger.LogAreas.Quant)

# pylint: disable=no-name-in-module, ungrouped-imports, too-many-lines
if version.parse(onnx.__version__) >= version.parse("1.14.0"):
    from onnx import ModelProto
else:
    from onnx.onnx_pb import ModelProto

# List of ops whose outputs are not to be quantized
op_outputs_to_ignore = ["branch", "Flatten", "Gather", "Reshape", "Shape", "Unsqueeze", "Squeeze", "Split",
                        "Compress", "Tile", "Transpose", "Identity"]

# List of ops whose params are not to be quantized
op_params_to_ignore = ['Resize']

allowed_op_type_for_per_channel = ['Conv', 'Gemm', 'MatMul', 'ConvTranspose']

# List of op types whose input and output quantizers to be tied
op_types_to_tie_qtzrs = ['Concat', 'MaxPool', 'AveragePool', 'Resize']
_tie_qtzrs = False

data_types_to_quantize = [np.float32]


@contextlib.contextmanager
def _apply_constraints(flag: bool):
    """
    Apply runtime specific constraints.
    For certain ``op_types_to_tie_qtzrs``, runtime has constraints to have same encodings for
     input and output quantizers.

    NOTE: Default setting doesn't apply these constraints.
    """
    global _tie_qtzrs # pylint: disable=global-statement
    orig_flag = _tie_qtzrs
    try:
        _tie_qtzrs = flag
        yield
    finally:
        _tie_qtzrs = orig_flag


@dataclass
class EncodingMismatchInfo:
    """
    Dataclass tracking information about mismatched quantizer vs. encoding settings.
    """
    quantizer_name: str
    enabled_mismatch: Optional[Tuple] = None
    dtype_mismatch: Optional[Tuple] = None
    bitwidth_mismatch: Optional[Tuple] = None
    is_symmetric_mismatch: Optional[Tuple] = None
    is_strict_symmetric_mismatch: Optional[Tuple] = None
    is_unsigned_symmetric_mismatch: Optional[Tuple] = None

    def has_mismatch(self) -> bool:
        """
        Returns True if there is a mismatched setting.

        :return: True if there is a mismatched setting, False otherwise
        """
        return (self.enabled_mismatch is not None or
                self.dtype_mismatch is not None or
                self.bitwidth_mismatch is not None or
                self.is_symmetric_mismatch is not None or
                self.is_strict_symmetric_mismatch is not None or
                self.is_unsigned_symmetric_mismatch is not None)


class QuantizationSimModel:
    """ Creates a QuantizationSimModel model by adding quantization simulations ops to a given model """

    # pylint: disable=too-many-arguments, too-many-locals, too-many-instance-attributes
    def __init__(self,
                 model: ModelProto,
                 dummy_input: Dict[str, np.ndarray] = None,
                 quant_scheme: QuantScheme = QuantScheme.post_training_tf_enhanced,
                 rounding_mode: str = 'nearest',
                 default_param_bw: int = 8,
                 default_activation_bw: int = 8,
                 use_symmetric_encodings: bool = False, use_cuda: bool = True,
                 device: int = 0, config_file: str = None,
                 default_data_type: QuantizationDataType = QuantizationDataType.int,
                 simplify_model: bool = True, user_onnx_libs: List[str] = None, path: str = None):
        """
        Constructor

        :param model: ONNX model or path to model
        :param dummy_input: Dummy input to the model. If None, will attempt to auto-generate a dummy input
        :param quant_scheme: Quantization scheme (e.g. QuantScheme.post_training_tf)
        :param rounding_mode: Rounding mode (e.g. nearest)
        :param default_param_bw: Quantization bitwidth for parameter
        :param default_activation_bw: Quantization bitwidth for activation
        :param use_symmetric_encodings: True if symmetric encoding is used.  False otherwise.
        :param use_cuda: True if using CUDA to run quantization op. False otherwise.
        :param config_file: Path to Configuration file for model quantizers
        :param default_data_type: Default data type to use for quantizing all layer inputs, outputs and parameters.
                                 Possible options are QuantizationDataType.int and QuantizationDataType.float.
                                 Note that the mode default_data_type=QuantizationDataType.float is only supported with
                                 default_output_bw=16 and default_param_bw=16
        :param simplify_model: Default True, uses onnx simplifier to simplify model
        :param user_onnx_libs: List of paths to all compiled ONNX custom ops libraries
        :param path: Directory to save the artifacts.
        """
        self.model = model
        if not isinstance(model, ONNXModel):
            self.model = ONNXModel(model)

        if simplify_model:
            try:
                self.model.model, _ = simplify(self.model.model)
            # pylint: disable=bare-except
            except:
                logger.info('ONNX Simplifier failed. Proceeding with unsimplified model.')

        if not dummy_input:
            dummy_input = make_dummy_input(self.model.model)
        self.qc_quantize_op_dict = {}
        self.connected_graph = ConnectedGraph(self.model)
        self._quant_scheme = quant_scheme
        self._rounding_mode = rounding_mode
        self._default_param_bw = default_param_bw
        self._default_activation_bw = default_activation_bw
        self._default_quantization_data_type = default_data_type
        self._use_symmetric_encodings = use_symmetric_encodings
        self._use_cuda = use_cuda
        if 'CUDAExecutionProvider' not in ort.get_available_providers():
            self._use_cuda = False
        if self._use_cuda:
            self._op_domain = "aimet.customop.cuda"
            self.providers = [('CUDAExecutionProvider', {'device_id': device, 'cudnn_conv_algo_search': 'DEFAULT'}), 'CPUExecutionProvider']
        else:
            self._op_domain = "aimet.customop.cpu"
            self.providers = ['CPUExecutionProvider']
        self._user_onnx_libs = user_onnx_libs
        self.param_names = []
        self.input_quantizers_name = []
        self.activation_names = []
        self.activation_dtypes = {}
        self._path = path if path else tempfile.mkdtemp()
        if not os.path.exists(self._path):
            os.makedirs(self._path, exist_ok=True)

        # Get names of parameters and activations to quantize
        self._get_param_names()
        self._get_activations_to_quantize(dummy_input)

        # Disable bias quantization
        self._disable_bias_quantization()
        self._add_quantization_nodes()

        # Apply configurations based on provided config file.
        quantsim_configurator = self._add_configuration_(config_file)
        self._hw_version = quantsim_configurator._get_hw_version()
        self._supported_kernels = quantsim_configurator.get_supported_kernels()
        self._op_to_supported_kernel = quantsim_configurator.get_op_to_supported_kernels()
        self.quant_args = extract_global_quantizer_args(quant_scheme, quantsim_configurator)
        self._apply_exception_rules()
        self._tie_quantizers()

        # Build onnxruntime inference session
        self.session = QuantizationSimModel.build_session(self.model.model, self.providers,
                                                          user_onnx_libs=self._user_onnx_libs, path=self._path)

    def get_supported_kernels(self) -> Dict:
        """
        Return _supported_kernels parsed from the config file
        :return: Dictionary containing supported_kernels
        """
        return self._supported_kernels

    def _add_configuration_(self, config_file: str):
        """
        Add configuration based on config file

        :param config_file: Path to Configuration file for model quantizers
        """
        quantsim_configurator = QuantSimConfigurator(self.model, self.connected_graph, config_file,
                                                     self._default_activation_bw, self._default_param_bw,
                                                     self._default_quantization_data_type)
        quantsim_configurator.configure_quantizers(self.qc_quantize_op_dict, self.param_names, self.activation_names,
                                                   self.input_quantizers_name)

        return quantsim_configurator

    def _get_param_names(self):
        """
        Get the names of params
        """
        valid_ops = self._get_ops_with_parameter()
        for op in valid_ops:
            for param_info in op.parameters.values():
                param, _ = param_info
                if param.name and param.name not in self.param_names:
                    self.param_names.append(param.name)

    def _get_ops_with_parameter(self) -> List[Op]:
        """
        Gets ops with parameters to add quantization nodes for

        :return: Connected graph ops
        """
        valid_ops = list(self.connected_graph.get_all_ops().values())
        return valid_ops

    def _get_activations_to_quantize(self, dummy_input: Dict[str, np.ndarray]):
        """
        Get the names of activations to quantize

        :param dummy_input: Sample input to be run through the model
        """
        self.fill_activation_dtypes(dummy_input)
        self.input_name_to_nodes = self.model.input_name_to_nodes()
        self.output_name_to_node = self.model.output_name_to_node()

        # Capture model inputs
        for node in self.model.graph().input:
            name = node.name
            if name not in self.activation_names and name not in self.param_names and self._is_tensor_quantizable(name):
                self.activation_names.append(name)

        # Capture intermediate activations and model outputs
        for node in self.model.nodes():
            for name in node.input:
                if name not in self.activation_names and name not in self.param_names and self._is_tensor_quantizable(name):
                    self.activation_names.append(name)
                    self.input_quantizers_name.append(name)

            for name in node.output:
                if name not in self.activation_names and name not in self.param_names and self._is_tensor_quantizable(name):
                    self.activation_names.append(name)

        # Rename model output node
        for node in self.model.graph().output:
            if node.name in self.activation_names:
                node.name += '_updated'

    def _is_tensor_quantizable(self, name: str) -> bool:
        """
        Checks whether the given tensor should be quantized

        :param name: Name of the tensor
        :return: True if the tensor should be quantized
        """
        # Check if the tensor data-type can be quantized
        if name in self.model.get_initializer_name_set():  # static activation
            if self.model.get_initializer(name).data_type != 1:  # 1 corresponds to float, dictionary can be found by using onnx.TensorProto.DataType.items()
                return False
        else:  # dynamic activation
            if name not in self.activation_dtypes.keys() or self.activation_dtypes[name] not in data_types_to_quantize:
                return False

        # Check if the tensor is param to certain ops (eg: Resize)
        consumer_nodes = self.input_name_to_nodes.get(name)
        if consumer_nodes:
            for consumer_node in consumer_nodes:
                if consumer_node.op_type in op_params_to_ignore and \
                        consumer_node.input[0] != name:  # except first input rest are params (only valid for unary ops)
                    return False

        # Check if the tensor is output of certain ops
        producer_node = self.output_name_to_node.get(name)
        if producer_node and producer_node.op_type in op_outputs_to_ignore:
            return False

        return True

    def _disable_bias_quantization(self):
        """
        Exclude bias params from the quantization.
        """
        # TODO: hitameht: we should find better way to find such patterns and corner cases. May be
        #  belongs to QuantSimConfigurator class.
        for node in self.model.nodes():
            if node.op_type == 'Add':
                if self._check_matmul_add_patten(node):
                    for inp_name in node.input:
                        param_name = inp_name
                        # ensure that the second input of Add op (bias) won't be configured
                        # with activation precision.
                        if (param_name in self.model.get_initializer_name_set() and
                                len(self.model.get_initializer(param_name).dims) == 1 and
                                param_name in self.activation_names):
                            self.activation_names.remove(param_name)
                            self.input_quantizers_name.remove(param_name)

    def _check_matmul_add_patten(self, node: onnx.NodeProto) -> bool:
        """
        For given node, check if the previous and the current nodes are of type 'MatMul' and 'Add' respectively.

        NOTE:
        Linear = (Matmul -> Add) gets fused into a single MatMul / FullyConnected HTP op.
        Second input of Add (Bias) needs to be either uint8 or int32.
        This utility will find such pattern and help ensure that the second input of Add op (bias) won't be configured
         with activation precision.

        :param node: Onnx node
        :return: True if the MatMul + Add pattern is found, False otherwise.
        """
        cg_op = self.connected_graph.get_op_from_module_name(node.name)
        for inp in cg_op.input_ops:
            prev_cg_op = inp
            # Ensure that the MatMul isn't consumed by other op.
            if prev_cg_op.type == 'MatMul' and cg_op.type == 'Add' and len(prev_cg_op.output_ops) == 1:
                return True
        return False

    def fill_activation_dtypes(self, dummy_input: Dict[str, np.ndarray]):
        """
        Get the data type for each activation

        :param dummy_input: Sample input to run through the model
        """
        activations = utils.get_graph_intermediate_activations(self.model.graph())
        hooks = []
        for name in activations:
            hooks.append(add_hook_to_get_activation(self.model.model, name))
        sess = QuantizationSimModel.build_session(self.model.model, self.providers,
                                                  user_onnx_libs=self._user_onnx_libs, path=self._path)
        outputs = sess.run(None, dummy_input)
        for idx in range(len(self.model.graph().output)):
            act_name = self.model.graph().output[idx].name
            dtype = outputs[idx].dtype
            self.activation_dtypes[act_name] = dtype
        remove_activation_hooks(self.model.model, hooks)

    def _add_quantization_nodes(self):
        """
        Call insert functions for quantization nodes
        """
        self._insert_param_quantization_nodes()
        self._insert_activation_quantization_nodes()

    def _insert_param_quantization_nodes(self):
        """
        Insert quantization node for each param tensor
        """
        for name in self.param_names:
            self.model.replace_input_of_all_nodes(name, name + '_qdq')

            quant_info, tensor_quantizer_params = self._create_quant_info_object_for_param(name)
            custom_node = helper.make_node(
                op_type='QcQuantizeOp',
                inputs=[name],
                outputs=[name + '_qdq'],
                name='QcQuantizeOp_' + name,
                domain=self._op_domain,
                op_name=name,
                quant_info=libpymo.PtrToInt64(quant_info),
            )
            self.model.add_node(custom_node)
            self.qc_quantize_op_dict[name] = QcQuantizeOp(quant_info=quant_info,
                                                          quant_scheme=self._quant_scheme,
                                                          rounding_mode=self._rounding_mode,
                                                          op_mode=OpMode.oneShotQuantizeDequantize,
                                                          bitwidth=self._default_param_bw,
                                                          use_symmetric_encodings=self._use_symmetric_encodings,
                                                          tensor_quantizer_params=tensor_quantizer_params)

    def _create_quant_info_object_for_param(self, param_name: str):
        """
        Creates quant info object for QcQuantizeOp and QDQ node

        :param param_name: Name of the parameter for which the quant info object will be created
        :return: quant info object
        """
        quant_info = libquant_info.QcQuantizeInfo()
        quant_info.usePerChannelMode = False
        op = get_op_given_param_name(self.connected_graph, param_name)
        param_shape = get_param_shape_using_connected_graph(self.connected_graph, param_name)
        tensor_quantizer_params = TensorQuantizerParams(param_shape)

        if len(param_shape) == 1:
            tensor_quantizer_params.channel_axis = 0
            tensor_quantizer_params.block_axis = None
        else:
            channel_axis, block_axis = self._get_quantization_axes(op)
            tensor_quantizer_params.channel_axis = channel_axis
            tensor_quantizer_params.block_axis = block_axis

        return quant_info, tensor_quantizer_params

    @staticmethod
    def _get_quantization_axes(op: Op) -> Tuple[int, int]:
        """
        Gets quantization axes for per-channel and blockwise quantization

        :param op: Connected graph op
        return: axis
        """
        if op.type in ['Conv']:
            return 0, 1
        if op.type in ['ConvTranspose']:
            return 1, 0
        if op.type in ['Gemm', 'MatMul'] and op.transposed_params:
            return 0, 1
        if op.type in ['Gemm', 'MatMul']:
            return 1, 0
        return None, None

    def _insert_activation_quantization_nodes(self):
        """
        Insert quantization node for each activation tensor
        """
        for name in self.activation_names:
            self.model.replace_input_of_all_nodes(name, name + '_updated')
            quant_info = libquant_info.QcQuantizeInfo()
            custom_node = helper.make_node(
                op_type='QcQuantizeOp',
                inputs=[name],
                outputs=[name + '_updated'],
                name='QcQuantizeOp_' + name,
                domain=self._op_domain,
                op_name=name,
                quant_info=libpymo.PtrToInt64(quant_info)
            )
            self.model.add_node(custom_node)
            self.qc_quantize_op_dict[name] = QcQuantizeOp(quant_info=quant_info,
                                                          quant_scheme=self._quant_scheme,
                                                          rounding_mode=self._rounding_mode,
                                                          op_mode=OpMode.updateStats,
                                                          bitwidth=self._default_activation_bw,
                                                          use_symmetric_encodings=self._use_symmetric_encodings
                                                          )

    @staticmethod
    def build_session(model: onnx.ModelProto, providers: List, user_onnx_libs: List[str] = None, path: str = None):
        """
        Build and return onnxruntime inference session

        :param model: onnx model
        :param providers: providers to execute onnxruntime
        :param user_onnx_libs: list of paths to user custom ONNX op libraries
        :param path: path where to store model external data
        """
        sess_options = SessionOptions()
        shared_library = os.path.dirname(libquant_info.__file__)
        shared_library = os.path.join(shared_library, "libaimet_onnxrt_ops.so")
        sess_options.register_custom_ops_library(shared_library)
        if user_onnx_libs is not None:
            for lib in user_onnx_libs:
                sess_options.register_custom_ops_library(lib)
        sess_options.graph_optimization_level = GraphOptimizationLevel.ORT_DISABLE_ALL

        # Convert and save ONNX model to external data if larger than 2GB.
        # External data will be saved under same directory.
        path = path if path else tempfile.mkdtemp()
        if not os.path.exists(path):
            os.makedirs(path, exist_ok=True)
        model_size = model.ByteSize()
        save_as_external_data = model_size >= onnx.checker.MAXIMUM_PROTOBUF
        output_path = os.path.join(path, 'model.onnx')
        if save_as_external_data:
            # Note: Saving as external data mutates the saved model, removing all initializer data
            onnx.save_model(model, output_path, save_as_external_data=True, location=Path(output_path).name + ".data")
            onnx.load_external_data_for_model(model, base_dir=path)

        path_or_bytes = output_path if save_as_external_data else model.SerializeToString()
        session = InferenceSession(
            path_or_bytes=path_or_bytes,
            sess_options=sess_options,
            providers=providers,
        )
        return session

    def get_qc_quantize_op(self):
        """
        Return dict of qc quantize ops
        """
        return self.qc_quantize_op_dict

    def get_op_quantizers(self, op: Op) -> (List, List, Dict):
        """
        This function returns the input, output and param quantizers of the given connected graph op.

        :param op: Connected Graph Op
        :return: list of input quantizers, list of output quantizers and dictionary of param quantizers
        """
        input_quantizers = []
        output_quantizers = []
        param_quantizers = {}

        # Capture input quantizers if the op is a starting op
        if op in self.connected_graph.starting_ops:
            cg_products = [cg_product for cg_product in op.inputs if cg_product.is_model_input]
            for cg_product in cg_products:
                assert len(cg_product.tensor_dict) == 1
                input_name = list(cg_product.tensor_dict.values())[0]
                if input_name in self.qc_quantize_op_dict:
                    input_quantizers.append(self.qc_quantize_op_dict[input_name])

        # Capture output quantizers of the op
        if op.output_ops and op.output_ops[0].type == 'branch':
            # op having multiple outputs
            cg_product = op.output_ops[0].output
        else:
            # op having single output
            cg_product = op.output
        for output_name in set(cg_product.tensor_dict.values()):
            if output_name in self.qc_quantize_op_dict:
                output_quantizers.append(self.qc_quantize_op_dict[output_name])

        # Capture param quantizers of the op
        for param_name, (_, param_type) in op.parameters.items():
            if param_name in self.qc_quantize_op_dict:
                param_quantizers[param_type] = self.qc_quantize_op_dict[param_name]

        return input_quantizers, output_quantizers, param_quantizers

    def _apply_exception_rules(self):
        """
        Apply exception rules to specific op. For example, a rule can override high bitwidth to GroupNorm op.
        """
        for op in self.connected_graph.ordered_ops:
            input_quantizers, output_quantizers, param_quantizers = self.get_op_quantizers(op)

            if op.type == 'GroupNormalization':
                if self._hw_version not in {'V73', 'V75', 'V79'}:
                    continue
                if 'weight' in param_quantizers:
                    output_quantizer = output_quantizers[0]
                    for _, param_quantizer in param_quantizers.items():
                        param_quantizer.bitwidth = output_quantizer.bitwidth
                        param_quantizer.use_symmetric_encodings = output_quantizer.use_symmetric_encodings

            elif op.type == 'MatMul':
                first_input_quantizer = input_quantizers[0] if input_quantizers else None
                second_input_quantizer = list(param_quantizers.values())[0] if param_quantizers else None

                first_input_op = op.inputs[0].producer if not first_input_quantizer else None
                second_input_op = op.inputs[1].producer if not second_input_quantizer else None

                target_quantizer_for_first_input = self._get_target_quantizer(first_input_quantizer, first_input_op)
                target_quantizer_for_second_input = self._get_target_quantizer(second_input_quantizer, second_input_op)

                # According to opdef for Matmul in HTP:
                # 16bit Weight(second input for dynamic MatMul) must have 16bit Activation(first input for dynamic MatMul).
                # 16bit Activation and 16bit Weight require minimum arch V73.
                # 16bit Weight must be symmetric quantized.

                # Below are the possible combinations for MatMul with 8/16 bitwidth:
                # If version is V73/V75: {input0->8, input1->8 symm/asymm} {input0->16 , input1->8 symm/asymm} {input0->16, input1->16 symmetric}
                # If version is lesser than V73: {input0->8, input1->8 symmetric} {input0->16, input1->8 symmetric}

                if self._hw_version in {'V66', 'V68', 'V69'}:
                    if target_quantizer_for_second_input is None:
                        logger.warning("The target quantizer for second input could not be found. MatMul exception rule does not apply for op: %s.", op.name)
                    else:
                        target_quantizer_for_second_input.use_symmetric_encodings = True
                        target_quantizer_for_second_input.bitwidth = 8
                elif self._hw_version in {'V73', 'V75', 'V79'}:
                    if target_quantizer_for_first_input is None or target_quantizer_for_second_input is None:
                        logger.warning("The target quantizers could not be found. MatMul exception rule does not apply for op: %s.", op.name)
                    elif target_quantizer_for_second_input.bitwidth == 16:
                        target_quantizer_for_second_input.use_symmetric_encodings = True
                        target_quantizer_for_first_input.bitwidth = 16

    def _get_target_quantizer(self, input_quantizer: QcQuantizeOp, input_op: Op) -> QcQuantizeOp:
        """
        Returns input quantizer if enabled otherwise returns closest enabled parent output quantizer.

        :param input_quantizer: Input quantizer
        :param input_op: CG op
        :return: Target quantizer
        """
        target_quantizer = None
        if input_quantizer:
            if input_quantizer.enabled:
                target_quantizer = input_quantizer
        else:
            target_quantizer = self._get_closest_target_quantizer(input_op)
        return target_quantizer

    # pylint: disable=inconsistent-return-statements
    def _get_closest_target_quantizer(self, op: Op) -> QcQuantizeOp:
        """
        Returns the closest parent output quantizer.

        :param op: CG op whose output quantizer is to be analyzed
        :return: Target quantizer
        """
        onnx_op = op.get_module()

        if onnx_op is None:
            return self._get_closest_target_quantizer(op.input_ops[0])

        output_tensor = onnx_op.output[0]
        target_quantizer = self.qc_quantize_op_dict.get(output_tensor, None)

        if target_quantizer and target_quantizer.enabled:
            return target_quantizer

        if target_quantizer is None or not target_quantizer.enabled:
            if len(op.input_ops) == 1:
                return self._get_closest_target_quantizer(op.input_ops[0])
            logger.warning("The op: %s with output quantization disabled has no input or more than one input exists. "
                           "It's ambiguous to find the closest target quantizer in this case", op.name)
            return None

    def save_model_graph(self, filename_prefix: str):
        """
        Save model to given path

        :param filename_prefix: filename to save the onnx model
        """
        self.model.save_model_to_file(os.path.join(self._path, filename_prefix) + '.onnx')

    def compute_encodings(self, forward_pass_callback, forward_pass_callback_args):
        """
        Compute and return the encodings of each tensor quantizer

        :param forward_pass_callback: A callback function that simply runs forward passes on the model. This callback
            function should use representative data for the forward pass, so the calculated encodings work for all
            data samples. This callback internally chooses the number of data samples it wants to use for calculating
            encodings.
        :param forward_pass_callback_args: These argument(s) are passed to the forward_pass_callback as-is. Up to
            the user to determine the type of this parameter. E.g. could be simply an integer representing the number
            of data samples to use. Or could be a tuple of parameters or an object representing something more complex.
            If set to None, forward_pass_callback will be invoked with no parameters.
        """
        for op_name, qc_op in self.qc_quantize_op_dict.items():
            qc_op.reset_encoding_stats()
            if op_name in self.activation_names:
                qc_op.op_mode = OpMode.updateStats
            else:
                qc_op.op_mode = OpMode.oneShotQuantizeDequantize
                if qc_op.is_encoding_frozen():
                    qc_op.op_mode = OpMode.quantizeDequantize

        forward_pass_callback(self.session, forward_pass_callback_args)
        for op_name, qc_op in self.qc_quantize_op_dict.items():
            if qc_op.data_type == QuantizationDataType.int and not qc_op.is_encoding_frozen():
                qc_op.compute_encodings()
            qc_op.op_mode = OpMode.quantizeDequantize

    def _get_encodings(self, quantizer_names, enc_version):
        encoding_dict = {}
        for name in quantizer_names:
            encoding = self.qc_quantize_op_dict[name].export_encodings(enc_version)
            if encoding is None:
                continue
            encoding_dict[name] = encoding

        if version.parse(enc_version) < version.parse("1.0.0"):
            return encoding_dict

        for name, encoding in encoding_dict.items():
            encoding["name"] = name
        return list(encoding_dict.values())

    def _export_encodings(self, encoding_file_path):
        """
        Export encodings to json and yaml file

        :param encoding_file_path: path to save the encoding files
        """
        enc_version = quantsim.encoding_version
        if enc_version not in VALID_ENCODING_VERSIONS:
            raise NotImplementedError(f'Encoding version {enc_version} not in set of valid encoding '
                                      f'versions {VALID_ENCODING_VERSIONS}.')

        param_encodings = self._get_encodings(self.param_names, enc_version)
        activation_encodings = self._get_encodings(self.activation_names, enc_version)

        encodings_dict = {'version': enc_version,
                          'activation_encodings': activation_encodings,
                          'param_encodings': param_encodings,
                          'quantizer_args': self.quant_args}

        save_json_yaml(encoding_file_path, encodings_dict)

    def remove_quantization_nodes(self):
        """
        Remove quantization nodes
        """
        self.model = self.remove_quantizers(self.model)

    @staticmethod
    def remove_quantizers(model: ONNXModel):
        """
        Removes all QcQuantizeOp layers from model
        """
        nodes_to_remove = []
        for node in model.nodes():
            if node.op_type == 'QcQuantizeOp':
                nodes_to_remove.append(node)
            else:
                for name in node.input:
                    model.replace_input_of_all_nodes(name, name.replace('_qdq', '').replace('_updated', ''))
        model.remove_nodes(nodes_to_remove)

        for node in model.graph().output:
            node.name = node.name.replace('_updated', '')

        return model

    def export(self, path: str, filename_prefix: str):
        """
        Compute encodings and export to files

        :param path: dir to save encoding files
        :param filename_prefix: filename to save encoding files
        """
<<<<<<< HEAD
        if quantsim.encoding_version == '0.6.1':
            msg = _red("Encoding version 0.6.1 will be deprecated in a future release, with version 1.0.0 becoming "
                       "the default. If your code depends on parsing the exported encodings file, ensure that it is "
                       "updated to be able to parse 1.0.0 format.\n"
                       "To swap the encoding version to 1.0.0, run the following lines prior to calling quantsim "
                       "export:\n\n"
                       "from aimet_common import quantsim\n"
                       "quantsim.encoding_version = '1.0.0'")
            warnings.warn(msg, DeprecationWarning, stacklevel=2)
        self._export_encodings(os.path.join(path, filename_prefix) + '.encodings', quantsim.encoding_version)
=======
        self._export_encodings(os.path.join(path, filename_prefix) + '.encodings')
>>>>>>> 7f1838a0
        self.remove_quantization_nodes()
        if self.model.model.ByteSize() >= onnx.checker.MAXIMUM_PROTOBUF:
            # Note: Saving as external data mutates the saved model, removing all initializer data
            self.model.save_model_to_file(os.path.join(path, filename_prefix) + '.onnx', use_external_data_format=True)
            onnx.load_external_data_for_model(self.model.model, base_dir=path)
        else:
            self.model.save_model_to_file(os.path.join(path, filename_prefix) + '.onnx')

    def set_and_freeze_param_encodings(self, encoding_path: str):
        """
        Set and freeze parameter encodings from encodings JSON file

        :param encoding_path: path from where to load parameter encodings file
        """

        # Load encodings file
        with open(encoding_path) as json_file:
            encodings = json.load(json_file)

        for quantizer_name in encodings:
            if quantizer_name in self.qc_quantize_op_dict:
                libpymo_encodings = _create_libpymo_encodings(encodings[quantizer_name])
                is_symmetric, is_strict_symmetric, is_unsigned_symmetric = \
                    get_symmetric_properties(encodings[quantizer_name])
                data_type = QuantizationDataType.int if encodings[quantizer_name][0]['dtype'] == 'int' else \
                    QuantizationDataType.float
                self.qc_quantize_op_dict[quantizer_name].update_quantizer_and_load_encodings(libpymo_encodings,
                                                                                             is_symmetric,
                                                                                             is_strict_symmetric,
                                                                                             is_unsigned_symmetric,
                                                                                             data_type)
                self.qc_quantize_op_dict[quantizer_name].freeze_encodings()

    def get_all_quantizers(self) -> Tuple[List, List]:
        """
        Returns all QcQuantizeOps through which TensorQuantizer's attributes can be accessed.
        """
        param_quantizers = []
        activation_quantizers = []

        for param in self.param_names:
            param_quantizers.append(self.qc_quantize_op_dict[param])

        for activation in self.activation_names:
            activation_quantizers.append(self.qc_quantize_op_dict[activation])

        return param_quantizers, activation_quantizers

    def _tie_quantizers(self):
        """
        Tie the input and output quantizers for given op types.
        """
        if not _tie_qtzrs:
            return

        cg = self.connected_graph

        def _set_quant_info(dst_qtzr_node_name: str, src_qtzr: QcQuantizeOp):
            """
            Set quant_info attribute (pointer to the libquant_info object)

            :param dst_qtzr_node_name: destination quantizer node name in graph.
            :param src_qtzr: source quantizer.
            """
            for node in self.model.graph().node:
                if node.op_type == 'QcQuantizeOp' and node.name == dst_qtzr_node_name:
                    for atr in node.attribute:
                        if atr.name == "quant_info":
                            atr.i = libpymo.PtrToInt64(src_qtzr.quant_info)
                            return

        def _set_qtzr(dst_qtzr: QcQuantizeOp, src_qtzr: QcQuantizeOp):
            """
            Set the dst quantizer by src quantizer and update quant_info attribute (pointer to the libquant_info object)
             in the graph node.

            :param dst_qtzr: destination quantizer.
            :param src_qtzr: source quantizer
            """
            for name, qtzr in self.qc_quantize_op_dict.items():
                if dst_qtzr == qtzr:
                    self.qc_quantize_op_dict[name] = src_qtzr
                    dst_qtzr_node_name = 'QcQuantizeOp_' + name
                    # update quant_info attribute (pointer to the libquant_info object) in the graph node.
                    _set_quant_info(dst_qtzr_node_name, src_qtzr)
                    return

        def _set_src_qtzr(x: Product, consumer: Op, src_qtzr):
            producer = x.producer

            if not producer:
                # ``x`` is a root input (i.e. has no producer).
                # In this case, set the input quantizer of the consumer to ``src_qtzr``
                i = consumer.inputs.index(x)
                inp_qtzr, _, __ = self.get_op_quantizers(consumer)
                if i >= len(inp_qtzr):
                    return

                _set_qtzr(dst_qtzr=inp_qtzr[i], src_qtzr=src_qtzr)
                return

            _, out_qtzr, __ = self.get_op_quantizers(producer)

            if out_qtzr:
                # There exists output quantizer associated with the graph node ``producer``
                # In this case, set the output quantizer of the producer to ``src_qtzr`
                outputs = [producer.output]
                i = outputs.index(x)
                _set_qtzr(dst_qtzr=out_qtzr[i], src_qtzr=src_qtzr)

            if not out_qtzr or producer.type in op_outputs_to_ignore:
                # 1. There is no output quantizer associated with the graph node ``producer``, or
                # 2. op is a math invariant op (reshape, permute, etc.).
                # In these cases, propagate encoding further to the ancestors
                for inp in producer.inputs:
                    _set_src_qtzr(inp, consumer=producer, src_qtzr=src_qtzr)

        for op in reversed(cg.ordered_ops):
            if op.type not in op_types_to_tie_qtzrs:
                continue

            _, out_qtzr, __ = self.get_op_quantizers(op)

            if not out_qtzr:
                msg = 'Encoding propagation is only supported for ops with exactly ' \
                      '1 output quantizer, but found output_quantizers[0] == []'
                raise RuntimeError(msg)

            if len(out_qtzr) != 1:
                msg = 'Encoding propagation is only supported for ops with exactly ' \
                      f'1 output quantizer, but found {len(out_qtzr)} ' \
                      'output quantizers'
                raise RuntimeError(msg)

            for inp in op.inputs:
                _set_src_qtzr(inp, consumer=op, src_qtzr=out_qtzr[0])


def load_encodings_to_sim(quant_sim_model: QuantizationSimModel, onnx_encoding_path: str, strict=True) -> \
        List[EncodingMismatchInfo]:
    """
    Loads the saved encodings to quant sim model. The encoding filename to load should end in .encodings,
    generated as part of quantsim export.

    :param quant_sim_model: Quantized model to load encodings for. Note: The model configuration should be the same as
        when encodings were exported.
    :param onnx_encoding_path: Path of the encodings file to load.
    :param strict: If set to True and encoding settings between encodings to load do not line up with Quantsim
        initialized settings, an assertion will be thrown. If set to False, quantizer settings will update to align with
        encodings to load.
    :return: List of EncodingMismatchInfo objects containing quantizer names and mismatched settings
    """
    mismatched_encodings = []

    # Load encodings file
    with open(onnx_encoding_path) as json_file:
        encodings = json.load(json_file)

    validate_encodings_to_load(encodings, quant_sim_model)

    # First pass through quantizers to check for mismatched encodings
    for quantizer_name, quantizer in quant_sim_model.qc_quantize_op_dict.items():
        if quantizer_name not in encodings['activation_encodings'] and \
                quantizer_name not in encodings['param_encodings']:
            mismatched_info = get_encoding_mismatch_info(quantizer_name, quantizer, None)
            if mismatched_info.has_mismatch():
                mismatched_encodings.append(mismatched_info)
            continue

        if quantizer_name in encodings['activation_encodings']:
            encodings_to_load = encodings['activation_encodings'][quantizer_name]
        else:
            encodings_to_load = encodings['param_encodings'][quantizer_name]

        mismatched_info = get_encoding_mismatch_info(quantizer_name, quantizer, encodings_to_load)
        if mismatched_info.has_mismatch():
            mismatched_encodings.append(mismatched_info)

    log_and_catch_mismatched_encodings(mismatched_encodings, strict)

    # Second pass through quantizers to set quantizer settings
    for quantizer_name, quantizer in quant_sim_model.qc_quantize_op_dict.items():
        if quantizer_name not in encodings['activation_encodings'] and \
                quantizer_name not in encodings['param_encodings']:
            quantizer.enabled = False
            continue

        if quantizer_name in encodings['activation_encodings']:
            encodings_to_load = encodings['activation_encodings'][quantizer_name]
        else:
            encodings_to_load = encodings['param_encodings'][quantizer_name]

        is_symmetric, is_strict_symmetric, is_unsigned_symmetric = \
            get_symmetric_properties(encodings_to_load)
        data_type = QuantizationDataType.int if encodings_to_load[0]['dtype'] == 'int' else \
                QuantizationDataType.float
        libpymo_encodings = _create_libpymo_encodings(encodings_to_load)
        quant_sim_model.qc_quantize_op_dict[quantizer_name].update_quantizer_and_load_encodings(
            libpymo_encodings, is_symmetric, is_strict_symmetric, is_unsigned_symmetric, data_type)

    return mismatched_encodings


def validate_encodings_to_load(encodings_to_load: Dict, quant_sim_model: QuantizationSimModel):
    """
    Validate that all names of encodings to load are found in the model.

    :param encodings_to_load: Encodings to load
    :param quant_sim_model: Quantsim model to check for encoding names.
    """
    # Check that all encoding names in the encodings to load are found in the model. This check only works for verifying
    # that names in encodings_to_load are valid. The reverse check will not work, since quantizers which are disabled
    # will not show up in encodings_to_load.
    encoding_names_not_found = []
    for quantizer_name in (list(encodings_to_load['activation_encodings'].keys()) +
                           list(encodings_to_load['param_encodings'].keys())):
        if quantizer_name not in quant_sim_model.qc_quantize_op_dict:
            encoding_names_not_found.append(quantizer_name)
    if encoding_names_not_found:
        logger.error('The following encoding names were present in the encodings to load but not found in the model: '
                     '%s', str(encoding_names_not_found))
        raise AssertionError('The following encoding names were present in the encodings to load but not found in the '
                             'model: ' + str(encoding_names_not_found))


def log_and_catch_mismatched_encodings(mismatched_encodings: List[EncodingMismatchInfo], strict: bool):
    """
    If mismatched_encodings is not empty, log details for each entry. If strict is True, raise an AssertionError.

    :param mismatched_encodings: List of mismatched quantizer names and encoding settings
    :param strict: If True, raise an AssertionError if there are mismatched settings
    """
    if mismatched_encodings:
        logging_strings = ['The following quantizers had settings not matching with provided encodings to load:']
        for mismatched_encoding_info in mismatched_encodings:
            logging_strings.append(mismatched_encoding_info.quantizer_name + ':')
            if mismatched_encoding_info.enabled_mismatch:
                logging_strings.append(f'\tenabled: {mismatched_encoding_info.enabled_mismatch[0]}, '
                                       f'loaded encoding enabled: '
                                       f'{mismatched_encoding_info.enabled_mismatch[1]}')

            if mismatched_encoding_info.dtype_mismatch:
                logging_strings.append(f'\tdtype: {mismatched_encoding_info.dtype_mismatch[0]}, '
                                       f'loaded encoding dtype: '
                                       f'{mismatched_encoding_info.dtype_mismatch[1]}')

            if mismatched_encoding_info.bitwidth_mismatch:
                logging_strings.append(f'\tbitwidth: '
                                       f'{mismatched_encoding_info.bitwidth_mismatch[0]}, loaded encoding bitwidth:'
                                       f'{mismatched_encoding_info.bitwidth_mismatch[1]}')

            if mismatched_encoding_info.is_symmetric_mismatch:
                logging_strings.append(f'\tsymmetric: '
                                       f'{mismatched_encoding_info.is_symmetric_mismatch[0]}, '
                                       f'loaded encoding symmetric: '
                                       f'{mismatched_encoding_info.is_symmetric_mismatch[1]}')

            if mismatched_encoding_info.is_strict_symmetric_mismatch:
                logging_strings.append(f'\tstrict symmetric: '
                                       f'{mismatched_encoding_info.is_strict_symmetric_mismatch[0]}, '
                                       f'loaded encoding strict symmetric: '
                                       f'{mismatched_encoding_info.is_strict_symmetric_mismatch[1]}')

            if mismatched_encoding_info.is_unsigned_symmetric_mismatch:
                logging_strings.append(f'\tunsigned symmetric: '
                                       f'{mismatched_encoding_info.is_unsigned_symmetric_mismatch[0]}, '
                                       f'loaded encoding unsigned symmetric: '
                                       f'{mismatched_encoding_info.is_unsigned_symmetric_mismatch[1]}')
        log_message = '\n'.join(logging_strings)
        if strict:
            logger.error(log_message)
            raise AssertionError(log_message)
        logger.info(log_message)


def _create_libpymo_encodings(encoding: Dict[str, Union[str, int, float]]) -> List[libpymo.TfEncoding]:
    """
    Given encoding dict, return a TfEncoding object with corresponding info.

    :param encoding: Encoding dict to create TfEncoding object with
    :return: TfEncoding object containing encoding dict info
    """
    libpymo_encodings = []
    for enc_val in encoding:
        enc = libpymo.TfEncoding()
        enc.bw = enc_val['bitwidth']
        enc.delta, enc.max, enc.min, enc.offset = 0.0, 0.0, 0.0, 0
        if enc_val['dtype'] == 'int':
            enc.delta, enc.max, enc.min, enc.offset = (enc_val['scale'], enc_val['max'], enc_val['min'],
                                                       enc_val['offset'])
        libpymo_encodings.append(enc)
    return libpymo_encodings


def get_symmetric_properties(encodings: List[Dict]) -> Tuple[Optional[bool], Optional[bool], Optional[bool]]:
    """
    Return symmetric properties of the given encodings. If encodings are float, return None for each.

    :param encodings: Encodings to get symmetric properties for
    :return: Tuple of is_symmetric, is_strict_symmetric, and is_unsigned symmetric properties
    """
    if encodings[0]['dtype'] == 'float':
        return None, None, None

    is_symmetric = encodings[0]['is_symmetric'] == 'True'

    is_strict_symmetric = False
    if is_symmetric and encodings[0]['offset'] == -2**(encodings[0]['bitwidth'] - 1) + 1:
        is_strict_symmetric = True

    # Note: Even if the original quantizer had is_unsigned_symmetric set to True, if any observed values were negative,
    # the resulting encodings will look signed. This logic can only perform a best effort check to return True only if
    # any encoding showed unsigned symmetric properties.
    is_unsigned_symmetric = False
    if is_symmetric:
        for encoding in encodings:
            if encoding['offset'] == 0:
                is_unsigned_symmetric = True
                break
    return is_symmetric, is_strict_symmetric, is_unsigned_symmetric

def get_encoding_mismatch_info(quantizer_name: str, quantizer: QcQuantizeOp,
                               encodings_to_load: Optional[List[Dict]]) -> EncodingMismatchInfo:
    """
    Check that quantizer settings align with the settings in encodings_to_load. If settings do not align, track the
    mismatching settings in a EncodingMismatchInfo object and add it to mismatched_encodings_info list.

    :param quantizer_name: Name of quantizer to check
    :param quantizer: Quantizer to check
    :param encodings_to_load: Encodings to check
    """
    encoding_mismatch_info = EncodingMismatchInfo(quantizer_name)

    # Match enabled state
    if quantizer.enabled and encodings_to_load is None:
        encoding_mismatch_info.enabled_mismatch = (quantizer.enabled, False)
    if not quantizer.enabled and encodings_to_load is not None:
        encoding_mismatch_info.enabled_mismatch = (quantizer.enabled, True)

    if encodings_to_load is not None:
        is_symmetric, is_strict_symmetric, is_unsigned_symmetric = get_symmetric_properties(encodings_to_load)

        if quantizer.bitwidth != encodings_to_load[0]['bitwidth']:
            encoding_mismatch_info.bitwidth_mismatch = (quantizer.bitwidth, encodings_to_load[0]['bitwidth'])
        if quantizer.data_type.name != encodings_to_load[0]['dtype']:
            encoding_mismatch_info.dtype_mismatch = (quantizer.data_type.name, encodings_to_load[0]['dtype'])
        if quantizer.use_symmetric_encodings != is_symmetric:
            encoding_mismatch_info.is_symmetric_mismatch = (quantizer.use_symmetric_encodings, is_symmetric)
        if quantizer.use_strict_symmetric != is_strict_symmetric:
            encoding_mismatch_info.is_strict_symmetric_mismatch = (quantizer.use_strict_symmetric, is_strict_symmetric)

        # Unsigned symmetric is a special case because even if the setting is true, the encodings may appear to be
        # signed symmetric if any observed tensor values were < 0.
        # In this case, only mark a mismatch if quantizer was set to signed symmetric but an unsigned symmetric
        # encoding was seen.
        if quantizer.use_unsigned_symmetric != is_unsigned_symmetric and not quantizer.use_unsigned_symmetric:
            encoding_mismatch_info.is_unsigned_symmetric_mismatch = (quantizer.use_unsigned_symmetric,
                                                                     is_unsigned_symmetric)

    return encoding_mismatch_info


def set_blockwise_quantization_for_weights(sim: QuantizationSimModel,
                                           op_types: Union[str, Tuple],
                                           bitwidth: int,
                                           symmetric: bool,
                                           block_size: int,
                                           strict: bool = False):
    """
    Set weight quantizers for the given operator types to use blockwise affine quantization.

    :param sim: Quantsim object to configure weight quantizers for
    :param op_types: Operator types for which to enable blockwise weight quantizaiton
    :param bitwidth: Bitwidth for quantization
    :param symmetric: True if quantization is symmetric, False otherwise
    :param block_size: Block size for affine quantization. The block size will be applied to the weight's input features
        dimension, while per-channel will be used for the weight's output features dimension
    :param strict: If False, only enable blockwise quant for layers with dimensions evenly divisible by block_size.
        If True, throw an error for layers with incompatible shapes.

    Examples:

        >>> # Assume 'sim' is a QuantizationSimModel object
        >>> # Allows setting of all Linear and Conv weight quantizers to block_size 64 in the input_channels dimension:
        >>> set_blockwise_quantization_for_weights(sim=sim,
        ...                                        op_types=("Gemm", "MatMul", "Conv"),
        ...                                        bitwidth=4,
        ...                                        symmetric=True,
        ...                                        block_size=64)
    """

    if isinstance(op_types, str):
        op_types = (op_types, )

    for op in sim.connected_graph.ordered_ops:
        if op.type in op_types:
            _, _, param_quantizers = sim.get_op_quantizers(op)

            if "weight" in param_quantizers.keys():
                weight_quantizer: QcQuantizeOp = param_quantizers["weight"]

                try:
                    weight_quantizer._enable_blockwise_quantization(block_size) # pylint:disable = protected-access
                except ValueError as e:
                    if strict:
                        raise e
                else:
                    weight_quantizer.set_bitwidth(bitwidth)
                    weight_quantizer.use_symmetric_encodings = symmetric
                    weight_quantizer.data_type = QuantizationDataType.int<|MERGE_RESOLUTION|>--- conflicted
+++ resolved
@@ -772,7 +772,6 @@
         :param path: dir to save encoding files
         :param filename_prefix: filename to save encoding files
         """
-<<<<<<< HEAD
         if quantsim.encoding_version == '0.6.1':
             msg = _red("Encoding version 0.6.1 will be deprecated in a future release, with version 1.0.0 becoming "
                        "the default. If your code depends on parsing the exported encodings file, ensure that it is "
@@ -782,10 +781,7 @@
                        "from aimet_common import quantsim\n"
                        "quantsim.encoding_version = '1.0.0'")
             warnings.warn(msg, DeprecationWarning, stacklevel=2)
-        self._export_encodings(os.path.join(path, filename_prefix) + '.encodings', quantsim.encoding_version)
-=======
         self._export_encodings(os.path.join(path, filename_prefix) + '.encodings')
->>>>>>> 7f1838a0
         self.remove_quantization_nodes()
         if self.model.model.ByteSize() >= onnx.checker.MAXIMUM_PROTOBUF:
             # Note: Saving as external data mutates the saved model, removing all initializer data
