# -*- mode: python -*-
# =============================================================================
#  @@-COPYRIGHT-START-@@
#
#  Copyright (c) 2022-2024, Qualcomm Innovation Center, Inc. All rights reserved.
#
#  Redistribution and use in source and binary forms, with or without
#  modification, are permitted provided that the following conditions are met:
#
#  1. Redistributions of source code must retain the above copyright notice,
#     this list of conditions and the following disclaimer.
#
#  2. Redistributions in binary form must reproduce the above copyright notice,
#     this list of conditions and the following disclaimer in the documentation
#     and/or other materials provided with the distribution.
#
#  3. Neither the name of the copyright holder nor the names of its contributors
#     may be used to endorse or promote products derived from this software
#     without specific prior written permission.
#
#  THIS SOFTWARE IS PROVIDED BY THE COPYRIGHT HOLDERS AND CONTRIBUTORS "AS IS"
#  AND ANY EXPRESS OR IMPLIED WARRANTIES, INCLUDING, BUT NOT LIMITED TO, THE
#  IMPLIED WARRANTIES OF MERCHANTABILITY AND FITNESS FOR A PARTICULAR PURPOSE
#  ARE DISCLAIMED. IN NO EVENT SHALL THE COPYRIGHT HOLDER OR CONTRIBUTORS BE
#  LIABLE FOR ANY DIRECT, INDIRECT, INCIDENTAL, SPECIAL, EXEMPLARY, OR
#  CONSEQUENTIAL DAMAGES (INCLUDING, BUT NOT LIMITED TO, PROCUREMENT OF
#  SUBSTITUTE GOODS OR SERVICES; LOSS OF USE, DATA, OR PROFITS; OR BUSINESS
#  INTERRUPTION) HOWEVER CAUSED AND ON ANY THEORY OF LIABILITY, WHETHER IN
#  CONTRACT, STRICT LIABILITY, OR TORT (INCLUDING NEGLIGENCE OR OTHERWISE)
#  ARISING IN ANY WAY OUT OF THE USE OF THIS SOFTWARE, EVEN IF ADVISED OF THE
#  POSSIBILITY OF SUCH DAMAGE.
#
#  SPDX-License-Identifier: BSD-3-Clause
#
#  @@-COPYRIGHT-END-@@
# =============================================================================
""" Models for use in unit testing """

# pylint: skip-file
from collections import namedtuple
from typing import Dict, List

import os
import tempfile
<<<<<<< HEAD
from pathlib import Path
=======
>>>>>>> b9f6f045
import torch.nn.functional as F
from torch import nn as nn
from torchvision.ops import roi_align
import numpy as np
import torch
from onnx import helper, numpy_helper, OperatorSetIdProto, TensorProto, load_model, save
from onnxruntime.quantization.onnx_quantizer import ONNXModel
from torch.nn.modules.batchnorm import _BatchNorm
from aimet_common import libquant_info
from torch.nn.modules.instancenorm import _InstanceNorm

from .mobilenet import MockMobileNetV1, MockMobileNetV11
from aimet_torch import elementwise_ops

class SingleResidual(nn.Module):
    """ A model with a single residual connection.
        Use this model for unit testing purposes. """

    def __init__(self, num_classes=10):
        super(SingleResidual, self).__init__()
        self.conv1 = nn.Conv2d(3, 32, kernel_size=2, stride=2, padding=2, bias=False)
        self.bn1 = nn.BatchNorm2d(32)
        self.relu1 = nn.ReLU(inplace=True)
        self.maxpool = nn.MaxPool2d(kernel_size=2, stride=2, padding=1)
        # All layers above are same as ResNet
        # The output of the MaxPool2d is used as a residual.

        # The following layers are considered as single block.
        self.conv2 = nn.Conv2d(32, 16, kernel_size=2, stride=2, padding=2, bias=False)
        self.bn2 = nn.BatchNorm2d(16)
        self.relu2 = nn.ReLU(inplace=True)
        self.conv3 = nn.Conv2d(16, 8, kernel_size=2, stride=2, padding=2, bias=False)

        # The output of Conv2d layer above(conv3) is added with the the residual from
        # MaxPool2d and then fed to the relu layer below.
        self.relu3 = nn.ReLU(inplace=True)

        self.avgpool = nn.AvgPool2d(3, stride=1)
        self.conv4 = nn.Conv2d(32, 8, kernel_size=2, stride=2, padding=2, bias=True)
        self.ada = nn.AdaptiveAvgPool2d(5)
        self.fc = nn.Linear(72, num_classes)

    def forward(self, *inputs):
        x = self.conv1(inputs[0])
        x = self.bn1(x)
        x = self.relu1(x)
        x = self.maxpool(x)

        # Save the output of MaxPool as residual.
        residual = x

        x = self.conv2(x)
        x = self.bn2(x)
        x = self.relu2(x)
        x = self.conv3(x)

        # Add the residual
        # AdaptiveAvgPool2d is used to get the desired dimension before adding.
        residual = self.conv4(residual)
        residual = self.ada(residual)
        x += residual
        x = self.relu3(x)

        x = self.avgpool(x)
        x = x.view(x.size(0), -1)
        x = self.fc(x)
        return x


class SingleResidualWithAvgPool(nn.Module):
    """ A model with a single residual connection.
        Use this model for unit testing purposes. """

    def __init__(self, num_classes=10):
        super(SingleResidualWithAvgPool, self).__init__()
        self.conv1 = nn.Conv2d(3, 32, kernel_size=2, stride=2, padding=2, bias=False)
        self.bn1 = nn.BatchNorm2d(32)
        self.relu1 = nn.ReLU(inplace=True)
        self.maxpool = nn.MaxPool2d(kernel_size=2, stride=2, padding=1)
        # All layers above are same as ResNet
        # The output of the MaxPool2d is used as a residual.

        # The following layers are considered as single block.
        self.conv2 = nn.Conv2d(32, 16, kernel_size=2, stride=2, padding=2, bias=False)
        self.bn2 = nn.BatchNorm2d(16)
        self.relu2 = nn.ReLU(inplace=True)
        self.conv3 = nn.Conv2d(16, 8, kernel_size=2, stride=2, padding=2, bias=False)

        # The output of Conv2d layer above(conv3) is added with the the residual from
        # MaxPool2d and then fed to the relu layer below.
        self.relu3 = nn.ReLU(inplace=True)

        self.avgpool = nn.AvgPool2d(3, stride=1)
        self.conv4 = nn.Conv2d(32, 8, kernel_size=2, stride=2, padding=2, bias=True)
        self.ada = nn.AvgPool2d(5)
        self.fc = nn.Linear(72, num_classes)

    def forward(self, *inputs):
        x = self.conv1(inputs[0])
        x = self.bn1(x)
        x = self.relu1(x)
        x = self.maxpool(x)

        # Save the output of MaxPool as residual.
        residual = x

        x = self.conv2(x)
        x = self.bn2(x)
        x = self.relu2(x)
        x = self.conv3(x)

        # Add the residual
        # AdaptiveAvgPool2d is used to get the desired dimension before adding.
        residual = self.conv4(residual)
        residual = self.ada(residual)
        x += residual
        x = self.relu3(x)

        x = self.avgpool(x)
        x = x.view(x.size(0), -1)
        x = self.fc(x)
        return x


class MultiInput(nn.Module):
    """ A model with multiple inputs.
        Use this model for unit testing purposes. """

    def __init__(self, num_classes=3):
        super(MultiInput, self).__init__()
        self.conv1 = nn.Conv2d(3, 16, kernel_size=2, stride=2, padding=3, bias=False)
        self.conv2 = nn.Conv2d(16, 8, kernel_size=3, stride=2, padding=2)
        self.conv3 = nn.Conv2d(3, 8, kernel_size=3, stride=2, padding=2)
        self.bn1 = nn.BatchNorm2d(8)
        self.relu1 = nn.ReLU(inplace=True)
        self.maxpool = nn.MaxPool2d(kernel_size=2, stride=2, padding=1)
        self.fc = nn.Linear(288, num_classes)

    def forward(self, *inputs):
        x1 = self.conv1(inputs[0])
        x1 = self.conv2(x1)
        x2 = self.conv3(inputs[1])
        x = x1 + x2
        x = self.bn1(x)
        x = self.relu1(x)
        x = self.maxpool(x)
        x = x.view(x.size(0), -1)
        x = self.fc(x)
        return x


class DictInputModel(nn.Module):
    """ Model with dictionary as input. """
    def __init__(self, num_classes=3):
        super(DictInputModel, self).__init__()
        self.conv1 = nn.Conv2d(3, 16, kernel_size=2, stride=2, padding=3, bias=False)
        self.conv2 = nn.Conv2d(16, 8, kernel_size=3, stride=2, padding=2)
        self.conv3 = nn.Conv2d(3, 8, kernel_size=3, stride=2, padding=2)
        self.bn1 = nn.BatchNorm2d(8)
        self.relu1 = nn.ReLU(inplace=True)
        self.maxpool = nn.MaxPool2d(kernel_size=2, stride=2, padding=1)
        self.fc = nn.Linear(288, num_classes)

    def forward(self, *inputs):
        x1 = self.conv1(inputs[0]['inp_1'])
        x1 = self.conv2(x1)
        x2 = self.conv3(inputs[0]['inp_2'])
        x = x1 + x2
        x = self.bn1(x)
        x = self.relu1(x)
        x = self.maxpool(x)
        x = x.view(x.size(0), -1)
        x = self.fc(x)
        return x


class ConcatModel(nn.Module):
    """ A model with concat op.
        Use this model for unit testing purposes.
        Expected inputs: 3 inputs, all of size (1, 3, 8, 8) """

    def __init__(self, num_classes=3):
        super(ConcatModel, self).__init__()
        self.conv1 = nn.Conv2d(3, 2, kernel_size=2, stride=2, padding=2, bias=False)
        self.conv2 = nn.Conv2d(3, 4, kernel_size=2, stride=2, padding=2)
        self.conv3 = nn.Conv2d(3, 8, kernel_size=2, stride=2, padding=2)
        self.fc = nn.Linear(504, num_classes)

    def forward(self, *inputs):
        c1 = self.conv1(inputs[0])
        c2 = self.conv2(inputs[1])
        c3 = self.conv3(inputs[2])
        cat_inputs = [c1, c2, c3]
        x = torch.cat(cat_inputs, 1)
        x = x.view(x.size(0), -1)
        x = self.fc(x)
        return x


class ModuleListModel(nn.Module):
    """ A model with modules defined using ModuleLists.
        Use this model for unit testing purposes.
        Expected inputs: 3 inputs, all of size (1, 3, 8, 8) """

    def __init__(self, num_classes=3):
        super(ModuleListModel, self).__init__()
        self.mod_list = nn.ModuleList([
            nn.MaxPool2d(kernel_size=2, stride=2, padding=1),       # use 4th
            nn.ReLU(inplace=True),      # use 3rd
            nn.Conv2d(16, 8, kernel_size=2, stride=2, padding=2),                # use 5th
            nn.ReLU(),      # dummy unused op
            nn.Conv2d(3, 16, kernel_size=2, stride=2, padding=2, bias=False)        # use 1st
        ])
        self.seq_list = nn.Sequential(
            nn.Conv2d(8, 4, kernel_size=2, stride=2, padding=2),                # use 6th
            nn.ReLU(),      # dummy unused op
            nn.BatchNorm2d(16),     # use 2nd
        )
        self.fc = nn.Linear(64, num_classes)

    def forward(self, *inputs):
        x = self.mod_list[4](inputs[0])
        x = self.seq_list[2](x)
        x = self.mod_list[1](x)
        x = self.mod_list[0](x)
        x = self.mod_list[2](x)
        x = self.seq_list[0](x)
        x = x.view(x.size(0), -1)
        x = self.fc(x)
        return x


class TinyModel(nn.Module):
    """ Use this model for unit testing purposes. Expect input shape (1, 3, 32, 32) """

    def __init__(self):
        super(TinyModel, self).__init__()
        self.conv1 = nn.Conv2d(3, 32, kernel_size=2, stride=2, padding=2, bias=False)
        self.bn1 = nn.BatchNorm2d(32)
        self.relu1 = nn.ReLU(inplace=True)
        self.maxpool = nn.MaxPool2d(kernel_size=2, stride=2, padding=1)
        self.conv2 = nn.Conv2d(32, 16, kernel_size=2, stride=2, padding=2, bias=False)
        self.bn2 = nn.BatchNorm2d(16)
        self.relu2 = nn.ReLU(inplace=True)
        self.conv3 = nn.Conv2d(16, 8, kernel_size=2, stride=2, padding=2, bias=False)
        self.relu3 = nn.ReLU(inplace=True)
        self.avgpool = nn.AvgPool2d(3, stride=1)
        self.conv4 = nn.Conv2d(8, 4, kernel_size=2, stride=2, padding=2, bias=True)
        self.fc = nn.Linear(36, 12)

    def forward(self, *inputs):
        x = self.conv1(inputs[0])
        x = self.bn1(x)
        x = self.relu1(x)
        x = self.maxpool(x)

        x = self.conv2(x)
        x = self.bn2(x)
        x = self.relu2(x)
        x = self.conv3(x)
        x = self.relu3(x)
        x = self.avgpool(x)
        x = self.conv4(x)
        x = x.view(x.size(0), -1)
        x = self.fc(x)
        return x

class QuantSimTinyModel(nn.Module):
    """ Use this model for quantsim_config unit testing purposes. Expect input shape (1, 3, 32, 32) """

    def __init__(self):
        super(QuantSimTinyModel, self).__init__()
        self.conv1 = nn.Conv2d(3, 32, kernel_size=2, stride=2, padding=2, bias=False)
        self.bn1 = nn.BatchNorm2d(32)
        self.relu1 = nn.ReLU(inplace=True)
        self.maxpool = nn.MaxPool2d(kernel_size=2, stride=2, padding=1)
        self.conv2 = nn.Conv2d(32, 16, kernel_size=2, stride=2, padding=2, bias=False)
        self.bn2 = nn.BatchNorm2d(16)
        self.relu2 = nn.ReLU6(inplace=True)
        self.conv3 = nn.Conv2d(16, 8, kernel_size=2, stride=2, padding=2, bias=False)
        self.relu3 = nn.ReLU(inplace=True)
        self.avgpool = nn.AvgPool2d(3, stride=1)
        self.conv4 = nn.Conv2d(8, 4, kernel_size=2, stride=2, padding=2, bias=True)
        self.fc = nn.Linear(36, 12)

    def forward(self, *inputs):
        x = self.conv1(inputs[0])
        x = self.bn1(x)
        x = self.relu1(x)
        x = self.maxpool(x)

        x = self.conv2(x)
        x = self.bn2(x)
        x = self.relu2(x)
        x = self.conv3(x)
        x = self.relu3(x)
        x = self.avgpool(x)
        x = self.conv4(x)
        x = x.view(x.size(0), -1)
        x = self.fc(x)
        return x


class ModelWithDropouts(nn.Module):
    """ Use this model for unit testing purposes. """

    def __init__(self):
        super(ModelWithDropouts, self).__init__()
        self.conv1 = nn.Conv2d(3, 8, kernel_size=2, stride=2, padding=2, bias=False)
        self.bn1 = nn.BatchNorm2d(8)
        self.relu1 = nn.ReLU(inplace=True)
        self.dropout1 = nn.Dropout(p=.4)
        self.dropout2 = nn.Dropout2d(p=.6)
        self.fc = nn.Linear(2592, 10)

    def forward(self, *inputs):
        x = self.conv1(inputs[0])
        x = self.bn1(x)
        x = self.relu1(x)
        x = self.dropout1(x)
        x = self.dropout2(x)
        x = x.view(x.size(0), -1)
        x = self.fc(x)
        return x


class ModelWithReusedNodes(nn.Module):
    """ Model that reuses a relu module. Expects input of shape (1, 3, 32, 32) """

    def __init__(self):
        super(ModelWithReusedNodes, self).__init__()
        self.conv1 = nn.Conv2d(3, 8, kernel_size=2, stride=2, padding=2, bias=False)
        self.bn1 = nn.BatchNorm2d(8)
        self.relu1 = nn.ReLU(inplace=True)
        self.relu2 = nn.ReLU(inplace=True)
        self.fc = nn.Linear(2592, 10)

    def forward(self, *inputs):
        x = self.conv1(inputs[0])
        x = self.relu1(x)
        x = self.bn1(x)
        x = self.relu1(x)
        x = self.relu2(x)
        x = x.view(x.size(0), -1)
        x = self.fc(x)
        return x


class ModelWithFunctionalOps(nn.Module):
    """ Model that uses functional modules instead of nn.Modules. Expects input of shape (1, 3, 32, 32) """

    def __init__(self):
        super(ModelWithFunctionalOps, self).__init__()
        self.conv1 = nn.Conv2d(3, 8, kernel_size=2, stride=2, padding=2, bias=False)
        self.bn1 = nn.BatchNorm2d(8)
        self.relu1 = nn.ReLU(inplace=True)
        self.fc = nn.Linear(2592, 10)

    def forward(self, *inputs):
        x = self.conv1(inputs[0])
        x = self.relu1(x)
        x = self.bn1(x)
        x = F.relu(x)
        x = self.relu1(x)
        x = x.view(x.size(0), -1)
        x = F.linear(x, torch.randn(10, 2592))
        return x


class SequentialModel(nn.Module):
    """ A model with modules defined using nn.Sequential.
        Use this model for unit testing purposes.
        Expected inputs: 3 inputs, all of size (1, 3, 8, 8) """

    def __init__(self, num_classes=3):
        super(SequentialModel, self).__init__()
        self.seq_list = nn.Sequential(
            nn.Conv2d(3, 16, kernel_size=2, stride=2, padding=2, bias=False),
            nn.BatchNorm2d(16),
            nn.ReLU(inplace=True),
            nn.MaxPool2d(kernel_size=2, stride=2, padding=1),
            nn.Conv2d(16, 8, kernel_size=2, stride=2, padding=2),
            nn.Conv2d(8, 4, kernel_size=2, stride=2, padding=2)
        )
        self.fc = nn.Linear(64, num_classes)

    def forward(self, *inputs):
        x = self.seq_list(inputs[0])
        x = x.view(x.size(0), -1)
        x = self.fc(x)
        return x


class BasicConv2d(nn.Module):
    """ A Simple Super Node Model used as building block in Hierarchical Model  """

    def __init__(self, **kwargs):
        super(BasicConv2d, self).__init__()
        self.conv = nn.Conv2d(64, 64, bias=False, **kwargs)
        self.dropout = torch.nn.Dropout(p=0.1)
        self.bn = nn.BatchNorm2d(64, eps=0.001)
        self.relu = nn.ReLU(inplace=True)

    def forward(self, *inputs):
        x = self.conv(inputs[0])
        x = self.dropout(x)
        x = self.bn(x)
        return self.relu(x)


class MultiConv2dModel(nn.Module):
    """ Sequential Model contains sequences of BasicConv2d Model  """

    def __init__(self):
        super(MultiConv2dModel, self).__init__()
        self.seq_list = nn.Sequential(
            BasicConv2d(kernel_size=3),
            BasicConv2d(kernel_size=1),
            BasicConv2d(kernel_size=3)
        )

    def forward(self, *inputs):
        return self.seq_list(inputs[0])


class NestedModel(nn.Module):
    """ Aggregation Model contains two instance of Tiny Model """

    def __init__(self):
        super(NestedModel, self).__init__()
        self.tm1 = TinyModel()
        self.tm2 = TinyModel()

    def forward(self, *inputs):
        c1 = self.tm1(inputs[0])
        c2 = self.tm2(inputs[1])
        cat_inputs = [c1, c2]
        x = torch.cat(cat_inputs, 1)
        return x


class HierarchicalModel(nn.Module):
    """ Aggregation Model contains multi-level of PyTorch Module
        Expected 5 inputs with shapes  in the following order:
            (1, 64, 32, 32)
            (1,  3, 32, 32)
            (1, 64, 32, 32)
            (1,  3, 32, 32)
            (1,  3,  8,  8) """

    def __init__(self):
        super(HierarchicalModel, self).__init__()
        self.conv1 = BasicConv2d(kernel_size=3)
        self.conv2 = BasicConv2d(kernel_size=3)
        self.multi_conv = MultiConv2dModel()
        self.nm1 = NestedModel()
        self.nm2 = NestedModel()
        self.sq = SequentialModel()

    def forward(self, *inputs):
        x = self.conv1((inputs[0]))
        x = x.narrow(1, 0, 3)
        c1 = self.nm1(x, inputs[1])
        x = self.conv2(inputs[2])
        x = self.multi_conv(x)
        x = x.narrow(1, 0, 3)
        c2 = self.nm2(x, inputs[3])
        c3 = self.sq(inputs[4])
        cat_inputs = [c1, c2, c3]
        x = torch.cat(cat_inputs, 1)
        return x


class PassThroughOpLastLayerModel(nn.Module):
    """ Model with PassThroughOp as last layer. Expect input shape (1, 3, 32, 32) """

    def __init__(self):
        super(PassThroughOpLastLayerModel, self).__init__()
        self.conv1 = nn.Conv2d(3, 32, kernel_size=2, stride=2, padding=2, bias=False)
        self.passthrough = torch.nn.Identity()

    def forward(self, *inputs):
        x = self.conv1(inputs[0])
        x = self.passthrough(x)
        return x


class TransposedConvModel(torch.nn.Module):
    """
    Model with transposed conv2D
    """
    def __init__(self):
        super(TransposedConvModel, self).__init__()
        self.conv1 = torch.nn.ConvTranspose2d(10, 10, 3)
        self.bn1 = torch.nn.BatchNorm2d(10)
        self.relu1 = torch.nn.ReLU()

        self.conv2 = torch.nn.ConvTranspose2d(10, 20, 3)
        self.bn2 = torch.nn.BatchNorm2d(20)

    # pylint: disable=arguments-differ
    def forward(self, x):
        # Regular case - conv followed by bn
        x = self.conv1(x)
        x = self.bn1(x)
        x = self.relu1(x)

        x = self.conv2(x)
        x = self.bn2(x)
        return x

class DepthwiseTransposedConvModel(TransposedConvModel):

    def __init__(self):
        super(DepthwiseTransposedConvModel, self).__init__()
        self.conv1 = torch.nn.ConvTranspose2d(10, 10, 3, groups=10)
        self.conv2 = torch.nn.ConvTranspose2d(10, 20, 3, groups=10)


class TransposedConvModelWithoutBN(torch.nn.Module):
    """
    Model with transposed conv2D
    """
    def __init__(self):
        super(TransposedConvModelWithoutBN, self).__init__()
        self.conv1 = torch.nn.ConvTranspose2d(10, 10, 3)
        self.relu1 = torch.nn.ReLU()
        self.conv2 = torch.nn.ConvTranspose2d(10, 10, 3)

    # pylint: disable=arguments-differ
    def forward(self, x):
        # Regular case - conv followed by bn
        x = self.conv1(x)
        x = self.relu1(x)
        x = self.conv2(x)
        return x


class TupleOutputModel(torch.nn.Module):
    """
    Model with Tuple of Tensors as output
    """
    def __init__(self):
        super(TupleOutputModel, self).__init__()
        self.conv1 = torch.nn.Conv2d(3, 2, kernel_size=3, padding=1, bias=False)
        self.conv2 = torch.nn.Conv2d(3, 4, kernel_size=3, padding=1)
        self.conv3 = torch.nn.Conv2d(3, 6, kernel_size=3, padding=1)

    def forward(self, *inputs):
        c1 = self.conv1(inputs[0])
        c2 = self.conv2(inputs[0])
        c3 = self.conv3(inputs[0])
        return c1, c2, c3


class MultiOutputModel(torch.nn.Module):
    """
    Model with Tuple of Tensors as output
    """
    def __init__(self):
        super(MultiOutputModel, self).__init__()
        self.layer = TupleOutputModel()
        self.conv1 = torch.nn.Conv2d(2, 4, kernel_size=3, padding=1)
        self.conv2 = torch.nn.Conv2d(4, 4, kernel_size=3, padding=1)
        self.conv3 = torch.nn.Conv2d(6, 4, kernel_size=3, padding=1)

    def forward(self, *inputs):
        x, y, z = self.layer(inputs[0])
        x1 = self.conv1(x)
        x2 = self.conv2(y)
        x3 = self.conv3(z)
        return torch.cat([x1, x2, x3], 1)


class ConfigurableTupleOutputModel(torch.nn.Module):
    """
    Model with Tuple of Tensors as output with configurable channels
    """
    def __init__(self, channels=(2, 4, 6)):
        super(ConfigurableTupleOutputModel, self).__init__()
        self.conv1 = torch.nn.Conv2d(channels[0], channels[0], kernel_size=3, padding=1)
        self.conv2 = torch.nn.Conv2d(channels[1], channels[1], kernel_size=3, padding=1)
        self.conv3 = torch.nn.Conv2d(channels[2], channels[2], kernel_size=3, padding=1)

    def forward(self, *inputs):
        c1 = self.conv1(inputs[0])
        c2 = self.conv2(inputs[1])
        c3 = self.conv3(inputs[2])
        return c1, c2, c3


class SingleLayerRNNModel(nn.Module):
    """
    Model using torch.nn.RNN module
    Expected input shape = (SEQ_LENGTH, BATCH_SIZE, INPUT_SIZE=3)
    """
    def __init__(self):
        super(SingleLayerRNNModel, self).__init__()
        self.rnn = torch.nn.RNN(input_size=3, hidden_size=5, num_layers=1)

    # pylint: disable=arguments-differ
    def forward(self, x, hx=None):
        return self.rnn(x, hx)


class SingleLayerBidirectionalLstmModel(nn.Module):
    """
    Model using torch.nn.LSTM module
    Expected input shape = (SEQ_LENGTH, BATCH_SIZE, INPUT_SIZE=3)
    """
    def __init__(self):
        super(SingleLayerBidirectionalLstmModel, self).__init__()
        self.lstm = torch.nn.LSTM(input_size=3, hidden_size=5, num_layers=1, bidirectional=True)

    # pylint: disable=arguments-differ
    def forward(self, x, hx=None):
        return self.lstm(x, hx)


class TwoLayerBidirectionalLSTMModel(nn.Module):
    """
    Model using torch.nn.LSTM module
    Expected input shape = (SEQ_LENGTH, BATCH_SIZE, INPUT_SIZE=3)
    """
    def __init__(self):
        super(TwoLayerBidirectionalLSTMModel, self).__init__()
        self.recurrent = torch.nn.LSTM(input_size=3, hidden_size=5, num_layers=2, bidirectional=True)

    # pylint: disable=arguments-differ
    def forward(self, x, hx=None):
        return self.recurrent(x, hx)


class TwoLayerBidirectionaRNNModel(nn.Module):
    """
    Model using torch.nn.RNN module
    Expected input shape = (SEQ_LENGTH, BATCH_SIZE, INPUT_SIZE=3)
    """
    def __init__(self):
        super(TwoLayerBidirectionaRNNModel, self).__init__()
        self.recurrent = torch.nn.RNN(input_size=3, hidden_size=5, num_layers=2, bidirectional=True)

    # pylint: disable=arguments-differ
    def forward(self, x, hx=None):
        return self.recurrent(x, hx)


class TwoLayerBidirectionalGRUModel(nn.Module):
    """
    Model using torch.nn.GRU module
    Expected input shape = (SEQ_LENGTH, BATCH_SIZE, INPUT_SIZE=3)
    """
    def __init__(self):
        super(TwoLayerBidirectionalGRUModel, self).__init__()
        self.recurrent = torch.nn.GRU(input_size=3, hidden_size=5, num_layers=2, bidirectional=True)

    # pylint: disable=arguments-differ
    def forward(self, x, hx=None):
        return self.recurrent(x, hx)


class MultiLayerRNNModel(nn.Module):
    """
    Model using torch.nn.RNN module with multiple layers
    Expected input shape = (SEQ_LENGTH, BATCH_SIZE, INPUT_SIZE=3)
    """
    def __init__(self):
        super(MultiLayerRNNModel, self).__init__()
        self.rnn = torch.nn.RNN(input_size=3, hidden_size=5, num_layers=2)

    # pylint: disable=arguments-differ
    def forward(self, x, hx=None):
        return self.rnn(x, hx)


class RNNCellModel(nn.Module):
    """
    Model using torch.nn.RNNCell module
    Expected input shape = (SEQ_LENGTH=10, BATCH_SIZE, INPUT_SIZE=3)
    """
    def __init__(self):
        super(RNNCellModel, self).__init__()
        self.rnn_cell = torch.nn.RNNCell(input_size=3, hidden_size=5)

    # pylint: disable=arguments-differ
    def forward(self, x, hx0=None):
        output = []
        for i in range(x.shape[0]):
            hx0 = self.rnn_cell(x[i], hx0)
            output.append(hx0)
        return tuple(output), hx0


class LSTMModel(nn.Module):
    """
    Model using torch.nn.LSTM module
    Expected input shape = (SEQ_LENGTH, BATCH_SIZE, INPUT_SIZE=3)
    """
    def __init__(self):
        super(LSTMModel, self).__init__()
        self.rnn = torch.nn.LSTM(input_size=3, hidden_size=5, num_layers=1)

    # pylint: disable=arguments-differ
    def forward(self, x, hx_cx=None):
        return self.rnn(x, hx_cx)


class NestedSequentialModel(nn.Module):
    """
    Model using nested Sequential modules
    Expected input shape = (1, 3, 8, 8)
    """
    def __init__(self, num_classes=3):
        super(NestedSequentialModel, self).__init__()
        self.inner_seq = nn.Sequential(
            nn.Conv2d(3, 16, kernel_size=2, stride=2, padding=2, bias=False),
            nn.BatchNorm2d(16)
        )
        self.seq_list = nn.Sequential(
            self.inner_seq,
            nn.ReLU(inplace=True),
            nn.MaxPool2d(kernel_size=2, stride=2, padding=1),
            nn.Conv2d(16, 8, kernel_size=2, stride=2, padding=2),
            nn.Conv2d(8, 4, kernel_size=2, stride=2, padding=2)
        )
        self.fc = nn.Linear(64, num_classes)

    def forward(self, *inputs):
        x = self.seq_list(inputs[0])
        x = x.view(x.size(0), -1)
        x = self.fc(x)
        return x


class ModelWithFunctionalReLU(nn.Module):
    """ Model that uses functional ReLU instead of nn.Modules. Expects input of shape (1, 3, 32, 32) """
    def __init__(self):
        super().__init__()
        self.conv1 = nn.Conv2d(3, 6, 5)
        self.pool1 = nn.MaxPool2d(2, 2)
        self.pool2 = nn.MaxPool2d(2, 2)
        self.conv2 = nn.Conv2d(6, 16, 5)
        self.fc1 = nn.Linear(16 * 5 * 5, 120)
        self.fc2 = nn.Linear(120, 84)
        self.fc3 = nn.Linear(84, 10)

    def forward(self, x):
        x = self.pool1(F.relu(self.conv1(x)))
        x = self.pool2(F.relu(self.conv2(x)))
        x = torch.flatten(x, 1)
        x = F.relu(self.fc1(x))
        x = self.fc2(x).relu()
        x = self.fc3(x)
        return x


class ModelWithDuplicateReLU(nn.Module):
    """ Model that uses single ReLU instances multiple times in the forward. Expects input of shape (1, 3, 32, 32) """
    def __init__(self):
        super().__init__()
        self.conv1 = nn.Conv2d(3, 6, 5)
        self.pool1 = nn.MaxPool2d(2, 2)
        self.pool2 = nn.MaxPool2d(2, 2)
        self.relu = nn.ReLU()
        self.conv2 = nn.Conv2d(6, 16, 5)
        self.fc1 = nn.Linear(16 * 5 * 5, 120)
        self.fc2 = nn.Linear(120, 84)
        self.fc3 = nn.Linear(84, 10)

    def forward(self, x):
        x = self.conv1(x)
        x = self.relu(x)
        x = self.pool1(x)
        x = self.conv2(x)
        x = self.relu(x)
        x = self.pool2(x)
        x = torch.flatten(x, 1)
        x = self.fc1(x)
        x = self.relu(x)
        x = self.fc2(x).relu()
        x = self.fc3(x)
        return x


class ModelWithTwoInputs(nn.Module):

    def __init__(self):
        super(ModelWithTwoInputs, self).__init__()
        self.conv1_a = nn.Conv2d(1, 10, kernel_size=5)
        self.maxpool1_a = nn.MaxPool2d(2)
        self.relu1_a = nn.ReLU()

        self.conv1_b = nn.Conv2d(1, 10, kernel_size=5)
        self.maxpool1_b = nn.MaxPool2d(2)
        self.relu1_b = nn.ReLU()

        self.conv2 = nn.Conv2d(10, 20, kernel_size=5)
        self.maxpool2 = nn.MaxPool2d(2)
        self.relu2 = nn.LeakyReLU()
        self.flatten = nn.Flatten()

        self.fc1 = nn.Linear(320, 50)
        self.relu3 = nn.ReLU()
        self.dropout = nn.Dropout()
        self.fc2 = nn.Linear(50, 10)

        self.softmax = nn.LogSoftmax(dim=1)

    def forward(self, x1, x2):
        x1 = self.relu1_a(self.maxpool1_a(self.conv1_a(x1)))
        x2 = self.relu1_b(self.maxpool1_b(self.conv1_b(x2)))
        x = x1 + x2
        x = self.relu2(self.maxpool2(self.conv2(x)))
        x = self.flatten(x)
        x = self.relu3(self.fc1(x))
        x = self.dropout(x)
        x = self.fc2(x)
        return self.softmax(x)


class ModelWithTransposeConv(nn.Module):

    def __init__(self):
        super(ModelWithTransposeConv, self).__init__()
        self.conv1_a = nn.Conv2d(1, 10, kernel_size=5)
        self.maxpool1_a = nn.MaxPool2d(2)
        self.relu1_a = nn.ReLU()

        self.conv1_b = nn.Conv2d(1, 10, kernel_size=5)
        self.maxpool1_b = nn.MaxPool2d(2)
        self.relu1_b = nn.ReLU()

        self.conv2 = nn.ConvTranspose2d(10, 20, kernel_size=5)
        self.maxpool2 = nn.MaxPool2d(2)
        self.relu2 = nn.LeakyReLU()
        self.flatten = nn.Flatten()

        self.fc1 = nn.Linear(1280, 50)
        self.relu3 = nn.ReLU()
        self.dropout = nn.Dropout()
        self.fc2 = nn.Linear(50, 10)

        self.softmax = nn.LogSoftmax(dim=1)

    def forward(self, x1, x2):
        x1 = self.relu1_a(self.maxpool1_a(self.conv1_a(x1)))
        x2 = self.relu1_b(self.maxpool1_b(self.conv1_b(x2)))
        x = x1 + x2
        x = self.relu2(self.maxpool2(self.conv2(x)))
        x = self.flatten(x)
        x = self.relu3(self.fc1(x))
        x = self.dropout(x)
        x = self.fc2(x)
        return self.softmax(x)


class ConstantElementwiseInputModel(torch.nn.Module):
    def __init__(self):
        super(ConstantElementwiseInputModel, self).__init__()
        self.add = elementwise_ops.Add()
        self.mul = elementwise_ops.Multiply()

    def forward(self, inp):
        x = self.add(inp, torch.tensor(2.0))
        x = self.mul(torch.tensor(3.0), x)
        return x


class SimpleConditional(torch.nn.Module):
    """
    Model using conditional paths
    Expected input shape = (1, 3)
    """
    def __init__(self):
        super(SimpleConditional, self).__init__()
        self.prelu1 = torch.nn.PReLU(init=.3)
        self.prelu2 = torch.nn.PReLU(init=.4)
        self.linear1 = torch.nn.Linear(3, 2)
        self.linear2 = torch.nn.Linear(3, 10)
        self.softmax = torch.nn.Softmax()

    def forward(self, _input, condition):
        if condition:
            x = self.linear1(_input)
            x = x.view(x.size(0), -1)
            x = self.prelu1(x)
            return x
        x = self.linear2(_input)
        x = self.prelu2(x)
        x = self.softmax(x)
        return x


class LinearAndLSTMModel(torch.nn.Module):
    def __init__(self):
        super(LinearAndLSTMModel, self).__init__()

        self.linear = torch.nn.Linear(10, 4)
        self.prelu = torch.nn.PReLU(init=.3)
        self.recurrent = torch.nn.LSTM(input_size=4, hidden_size=5, num_layers=2)

    def forward(self, x, h_and_c=None):
        x = self.linear(x)
        x = self.prelu(x)
        x = torch.unsqueeze(x, 1)
        return self.recurrent(x, h_and_c)



class RoiAlignPyTorch(torch.nn.Module):

    def __init__(self, aligned_height, aligned_width, spatial_scale):
        super(RoiAlignPyTorch, self).__init__()
        self.aligned_width = int(aligned_width)
        self.aligned_height = int(aligned_height)
        self.spatial_scale = float(spatial_scale)

    def forward(self, features, rois):
        return roi_align(input=features,
                         boxes = rois,
                         output_size = [self.aligned_height, self.aligned_width],
                         spatial_scale = self.spatial_scale,
                         sampling_ratio = 0)

class RoiModel(torch.nn.Module):

    def __init__(self, height, width, scale):
        super(RoiModel, self).__init__()
        self.roi = RoiAlignPyTorch(height, width, scale)

    def forward(self, *inputs):
        return self.roi(*inputs)


# pylint: disable=no-member
def build_dummy_model():
    """BUild dummy ONNX model for testing"""
    op = OperatorSetIdProto()
    op.version = 13
    input_info = helper.make_tensor_value_info(name='input', elem_type=TensorProto.FLOAT,
                                               shape=[1, 3, 32, 32])

    output_info = helper.make_tensor_value_info(name='output', elem_type=TensorProto.FLOAT,
                                                shape=[1, 10])
    conv_node = helper.make_node('Conv',
                                 ['input', 'conv_w', 'conv_b'],
                                 ['3'],
                                 'conv',
                                 kernel_shape=[3, 3],
                                 pads=[1, 1, 1, 1],)
    relu_node = helper.make_node('Relu',
                                 ['3'],
                                 ['4'],
                                 'relu')
    maxpool_node = helper.make_node('MaxPool',
                                    ['4'],
                                    ['5'],
                                    'maxpool',
                                    kernel_shape=[3, 3],
                                    pads=[1, 1, 1, 1],
                                    strides=[2, 2],)

    flatten_node = helper.make_node('Flatten',
                                    ['5'],
                                    ['6'],
                                    'flatten')
    fc_node = helper.make_node('Gemm',
                               ['6', 'fc_w', 'fc_b'],
                               ['output'],
                               'fc')

    conv_w_init = numpy_helper.from_array(np.random.rand(1, 3, 3, 3).astype(np.float32), 'conv_w')
    conv_b_init = numpy_helper.from_array(np.random.rand(1).astype(np.float32), 'conv_b')
    fc_w_init = numpy_helper.from_array(np.random.rand(256, 10).astype(np.float32), 'fc_w')
    fc_b_init = numpy_helper.from_array(np.random.rand(10).astype(np.float32), 'fc_b')

    onnx_graph = helper.make_graph([conv_node, relu_node, maxpool_node, flatten_node, fc_node],
                                   'dummy_graph', [input_info], [output_info],
                                   [conv_w_init, conv_b_init, fc_w_init, fc_b_init])

    model = helper.make_model(onnx_graph, opset_imports=[op])

    return model


def build_lstm_gru_dummy_model():
    op = OperatorSetIdProto()
    op.version = 13

    input_info = helper.make_tensor_value_info(name='input', elem_type=TensorProto.FLOAT,
                                               shape=[1, 8, 64])
    output_info = helper.make_tensor_value_info(name='output', elem_type=TensorProto.FLOAT,
                                                shape=[1, 1, 8, 16])

    lstm_node = helper.make_node('LSTM',
                                 ['input', 'lstm_w', 'lstm_r_w'],
                                 ['2'],
                                 'lstm',
                                 hidden_size=16)
    squeeze_node = helper.make_node('Squeeze',
                                    ['2', 'axis'],
                                    ['3'],
                                    'squeeze')
    gru_node = helper.make_node('GRU',
                                ['3', 'gru_w', 'gru_r_w'],
                                ['output'],
                                'gru',
                                hidden_size=16)

    lstm_w_init = numpy_helper.from_array(np.random.rand(1, 64, 64).astype(np.float32), 'lstm_w')
    lstm_r_w_init = numpy_helper.from_array(np.random.rand(1, 64, 16).astype(np.float32), 'lstm_r_w')
    squeeze_axis_init = numpy_helper.from_array(np.array([1]).astype(np.int64), 'axis')
    gru_w_init = numpy_helper.from_array(np.random.rand(1, 48, 16).astype(np.float32), 'gru_w')
    gru_r_w_init = numpy_helper.from_array(np.random.rand(1, 48, 16).astype(np.float32), 'gru_r_w')

    onnx_graph = helper.make_graph([lstm_node, squeeze_node, gru_node],
                                   'dummy_graph', [input_info], [output_info],
                                   [lstm_w_init, lstm_r_w_init, squeeze_axis_init, gru_w_init, gru_r_w_init])

    model = helper.make_model(onnx_graph, opset_imports=[op])

    return model


def single_residual_model(training=torch.onnx.TrainingMode.EVAL):
    x = torch.randn(1, 3, 32, 32, requires_grad=True)
    model = SingleResidualWithAvgPool()

    # Export the model
    torch.onnx.export(model,  # model being run
                      x,  # model input (or a tuple for multiple inputs)
                      "./model_single_residual.onnx",  # where to save the model (can be a file or file-like object)
                      training=training,
                      export_params=True,  # store the trained parameter weights inside the model file
                      opset_version=12,  # the ONNX version to export the model to
                      do_constant_folding=True,  # whether to execute constant folding for optimization
                      input_names=['input'],  # the model's input names
                      output_names=['output'])
    model_onnx = ONNXModel(load_model('./model_single_residual.onnx'))
    return model_onnx

def multi_input_model():
    x = (torch.rand(32, 1, 28, 28, requires_grad=True), torch.rand(32, 1, 28, 28, requires_grad=True))
    model = ModelWithTwoInputs()

    # Export the model
    torch.onnx.export(model,  # model being run
                      x,  # model input (or a tuple for multiple inputs)
                      "./model_multi_input.onnx",  # where to save the model (can be a file or file-like object)
                      export_params=True,  # store the trained parameter weights inside the model file
                      opset_version=12,  # the ONNX version to export the model to
                      do_constant_folding=True,  # whether to execute constant folding for optimization
                      input_names=['input'],  # the model's input names
                      output_names=['output'])
    model = ONNXModel(load_model('./model_multi_input.onnx'))
    return model

def multi_output_model():
    model = MultipleOutputModel()
    sample_input = np.random.rand(128, 3, 32, 32).astype(np.float32)

    with tempfile.TemporaryDirectory() as tmp_dir:
        onnx_filename = Path(tmp_dir, "dummy_model_multiple_outputs.onnx")
        input_names = ["input"]
        output_names = ["output_mul", "output_add"]
        torch.onnx.export(model, torch.as_tensor(sample_input), str(onnx_filename), verbose=True, input_names=input_names,
                        output_names=output_names)

        model = ONNXModel(load_model(onnx_filename))
    return model

def transposed_conv_model():
    with tempfile.TemporaryDirectory() as save_dir:
        x = torch.randn(10, 10, 4, 4, requires_grad=True)
        model = TransposedConvModel()
        save_path = os.path.join(save_dir, "model_transposed_conv.onnx")
        # Export the model
        torch.onnx.export(model,  # model being run
                          x,  # model input (or a tuple for multiple inputs)
                          save_path,  # where to save the model (can be a file or file-like object)
                          export_params=True,  # store the trained parameter weights inside the model file
                          opset_version=12,  # the ONNX version to export the model to
                          do_constant_folding=True,  # whether to execute constant folding for optimization
                          input_names=['input'],  # the model's input names
                          output_names=['output'])
        model = ONNXModel(load_model(save_path))
    return model

def depthwise_transposed_conv_model():
    with tempfile.TemporaryDirectory() as save_dir:
        x = torch.randn(10, 10, 4, 4, requires_grad=True)
        model = DepthwiseTransposedConvModel()
        save_path = os.path.join(save_dir, "model_transposed_conv.onnx")
        # Export the model
        torch.onnx.export(model,  # model being run
                          x,  # model input (or a tuple for multiple inputs)
                          save_path,  # where to save the model (can be a file or file-like object)
                          export_params=True,  # store the trained parameter weights inside the model file
                          opset_version=12,  # the ONNX version to export the model to
                          do_constant_folding=True,  # whether to execute constant folding for optimization
                          input_names=['input'],  # the model's input names
                          output_names=['output'])
        model = ONNXModel(load_model(save_path))
    return model


def transposed_conv_model_without_bn():
    x = torch.randn(10, 10, 4, 4, requires_grad=True)
    model = TransposedConvModelWithoutBN()

    # Export the model
    torch.onnx.export(model,  # model being run
                      x,  # model input (or a tuple for multiple inputs)
                      "./model_transposed_conv_without_bn.onnx",  # where to save the model (can be a file or file-like object)
                      export_params=True,  # store the trained parameter weights inside the model file
                      opset_version=12,  # the ONNX version to export the model to
                      do_constant_folding=True,  # whether to execute constant folding for optimization
                      input_names=['input'],  # the model's input names
                      output_names=['output'])
    model = ONNXModel(load_model('./model_transposed_conv_without_bn.onnx'))
    return model

def depthwise_conv_model():
    x = torch.randn(1, 3, 224, 224, requires_grad=True)
    model = MockMobileNetV1()

    # Export the model
    torch.onnx.export(model,  # model being run
                      x,  # model input (or a tuple for multiple inputs)
                      "./model_mock_mobilenet.onnx",  # where to save the model (can be a file or file-like object)
                      export_params=True,  # store the trained parameter weights inside the model file
                      opset_version=12,  # the ONNX version to export the model to
                      do_constant_folding=True,  # whether to execute constant folding for optimization
                      input_names=['input'],  # the model's input names
                      output_names=['output'])
    model = ONNXModel(load_model('./model_mock_mobilenet.onnx'))
    return model

def depthwise_conv_model_with_relu6():
    x = torch.randn(1, 3, 224, 224, requires_grad=True)
    model = MockMobileNetV11()

    # Export the model
    torch.onnx.export(model,  # model being run
                      x,  # model input (or a tuple for multiple inputs)
                      "./model_mock_mobilenet.onnx",  # where to save the model (can be a file or file-like object)
                      export_params=True,  # store the trained parameter weights inside the model file
                      opset_version=12,  # the ONNX version to export the model to
                      do_constant_folding=True,  # whether to execute constant folding for optimization
                      input_names=['input'],  # the model's input names
                      output_names=['output'])
    model = ONNXModel(load_model('./model_mock_mobilenet.onnx'))
    return model

def concat_model():
    x = (torch.rand(1, 3, 8, 8, requires_grad=True), torch.rand(1, 3, 8, 8, requires_grad=True),
         torch.rand(1, 3, 8, 8, requires_grad=True))
    model = ConcatModel()

    # Export the model
    torch.onnx.export(model,  # model being run
                      x,  # model input (or a tuple for multiple inputs)
                      "./concat_model.onnx",  # where to save the model (can be a file or file-like object)
                      export_params=True,  # store the trained parameter weights inside the model file
                      opset_version=12,  # the ONNX version to export the model to
                      do_constant_folding=True,  # whether to execute constant folding for optimization
                      input_names=['input'],  # the model's input names
                      output_names=['output'])
    model = ONNXModel(load_model('./concat_model.onnx'))
    return model

def hierarchical_model():
    conv_shape = (1, 64, 32, 32)
    inp_shape = (1, 3, 32, 32)
    seq_shape = (1, 3, 8, 8)
    [conv_shape, inp_shape, conv_shape, inp_shape, seq_shape]
    x = (torch.rand(1, 64, 32, 32, requires_grad=True), torch.rand(1, 3, 32, 32, requires_grad=True),
         torch.rand(1, 64, 32, 32, requires_grad=True), torch.rand(1, 3, 32, 32, requires_grad=True),
         torch.rand(1, 3, 8, 8, requires_grad=True))
    model = HierarchicalModel()

    # Export the model
    torch.onnx.export(model,  # model being run
                      x,  # model input (or a tuple for multiple inputs)
                      "./hierarchical_model.onnx",  # where to save the model (can be a file or file-like object)
                      export_params=True,  # store the trained parameter weights inside the model file
                      opset_version=12,  # the ONNX version to export the model to
                      do_constant_folding=True,  # whether to execute constant folding for optimization
                      input_names=['input'],  # the model's input names
                      output_names=['output'])
    model = ONNXModel(load_model('./hierarchical_model.onnx'))
    return model

class BNBeforeConv(torch.nn.Module):
    def __init__(self, padding=0, stride=1, dilation=1, groups=1, bias=False):
        super(BNBeforeConv, self).__init__()
        self.conv1 = torch.nn.Conv2d(10, 20, 3, bias=bias)
        self.relu1 = torch.nn.ReLU()
        self.bn1 = torch.nn.BatchNorm2d(20)
        self.conv2 = torch.nn.Conv2d(20, 20, 3, bias=bias, padding=padding, stride=stride,
                                     dilation=dilation, groups=groups)

    def forward(self, x):
        x = self.conv1(x)
        x = self.relu1(x)
        x = self.bn1(x)
        x = self.conv2(x)

        return x


class BNAfterConv(torch.nn.Module):
    def __init__(self, padding=0, stride=1, dilation=1, groups=1, bias=False):
        super(BNAfterConv, self).__init__()
        self.conv1 = torch.nn.Conv2d(10, 20, 3, bias=bias)
        self.relu1 = torch.nn.ReLU()
        self.conv2 = torch.nn.Conv2d(20, 20, 3, bias=bias, padding=padding, stride=stride,
                                     dilation=dilation, groups=groups)
        self.bn1 = torch.nn.BatchNorm2d(20)
        self.relu2 = torch.nn.ReLU()

    def forward(self, x):
        x = self.conv1(x)
        x = self.relu1(x)
        x = self.conv2(x)
        x = self.bn1(x)
        x = self.relu2(x)

        return x


class BNAfterLinear(torch.nn.Module):
    def __init__(self, bias=False):
        super(BNAfterLinear, self).__init__()
        self.fc1 = torch.nn.Linear(10, 20, bias=bias)
        self.bn1 = torch.nn.BatchNorm1d(20)

    def forward(self, x):
        x = self.fc1(x)
        x = self.bn1(x)

        return x


class BNBeforeLinear(torch.nn.Module):
    def __init__(self, bias=False):
        super(BNBeforeLinear, self).__init__()
        self.fc1 = torch.nn.Linear(10, 20, bias=bias)
        self.relu1 = torch.nn.ReLU()
        self.bn1 = torch.nn.BatchNorm1d(20)
        self.fc2 = torch.nn.Linear(20, 20, bias=bias)

    def forward(self, x):
        x = self.fc1(x)
        x = self.relu1(x)
        x = self.bn1(x)
        x = self.fc2(x)

        return x


class BNBeforeFlattenLinear(torch.nn.Module):
    def __init__(self, bias=False):
        super(BNBeforeFlattenLinear, self).__init__()
        self.conv1 = torch.nn.Conv2d(10, 20, 3, padding=1, stride=2)
        self.relu1 = torch.nn.ReLU()
        self.bn1 = torch.nn.BatchNorm2d(20)
        self.flatten = torch.nn.Flatten()
        self.fc2 = torch.nn.Linear(20 * 12 * 12, 20, bias=bias)
        self.bn2 = torch.nn.BatchNorm1d(20)

    def forward(self, x):
        x = self.conv1(x)
        x = self.relu1(x)
        x = self.bn1(x)
        x = self.flatten(x)
        x = self.fc2(x)
        x = self.bn2(x)
        return x


class BNAfterConvTranspose(torch.nn.Module):
    def __init__(self, padding=0, stride=1, dilation=1, groups=1, output_padding=0):
        super(BNAfterConvTranspose, self).__init__()
        self.conv1 = torch.nn.ConvTranspose2d(10, 10, 3, padding=padding, stride=stride, dilation=dilation,
                                              groups=groups, output_padding=output_padding)
        self.bn1 = torch.nn.BatchNorm2d(10)
        self.relu1 = torch.nn.ReLU()

    def forward(self, x):
        x = self.conv1(x)
        x = self.bn1(x)
        x = self.relu1(x)

        return x


class BNAfterConvTranspose1d(torch.nn.Module):
    def __init__(self, padding=0, stride=1, dilation=1, groups=1, output_padding=0):
        super(BNAfterConvTranspose1d, self).__init__()
        self.conv1 = torch.nn.ConvTranspose1d(10, 10, 3, padding=padding, stride=stride, dilation=dilation,
                                              groups=groups, output_padding=output_padding)
        self.bn1 = torch.nn.BatchNorm1d(10)
        self.relu1 = torch.nn.ReLU()
        self.conv2 = torch.nn.ConvTranspose1d(10, 10, 3, padding=padding, stride=stride, dilation=dilation,
                                              groups=groups, output_padding=output_padding)

    def forward(self, x):
        x = self.conv1(x)
        x = self.bn1(x)
        x = self.relu1(x)
        x = self.conv2(x)
        return x


class BNBeforeConvTranspose(torch.nn.Module):
    def __init__(self, padding=0, stride=1, dilation=1, groups=1, output_padding=0):
        super(BNBeforeConvTranspose, self).__init__()
        self.conv1 = torch.nn.Conv2d(10, 10, 3, bias=False)
        self.relu1 = torch.nn.ReLU()
        self.bn1 = torch.nn.BatchNorm2d(10)
        self.conv2 = torch.nn.ConvTranspose2d(10, 10, 3, padding=padding, stride=stride, dilation=dilation,
                                              groups=groups, output_padding=output_padding)

    def forward(self, x):
        x = self.conv1(x)
        x = self.relu1(x)
        x = self.bn1(x)
        x = self.conv2(x)

        return x


class BNAfterConv1d(torch.nn.Module):
    def __init__(self, padding=0, stride=1, dilation=1, groups=1, bias=False):
        super(BNAfterConv1d, self).__init__()
        self.conv1 = torch.nn.Conv1d(10, 10, 3, padding=padding, stride=stride, dilation=dilation, groups=groups, bias=bias)
        self.bn1 = torch.nn.BatchNorm1d(10)
        self.relu1 = torch.nn.ReLU()
        self.conv2 = torch.nn.Conv1d(10, 10, 3, padding=padding, stride=stride, dilation=dilation, groups=groups,
                                     bias=bias)

    def forward(self, x):
        x = self.conv1(x)
        x = self.bn1(x)
        x = self.relu1(x)
        x = self.conv2(x)

        return x

class BNBeforeConv1d(torch.nn.Module):
    def __init__(self, padding=0, stride=1, dilation=1, groups=1, bias=False):

        super(BNBeforeConv1d, self).__init__()
        self.bn1 = torch.nn.BatchNorm1d(10)
        self.conv1d = torch.nn.Conv1d(10, 20, 3, padding=padding, stride=stride, dilation=dilation, groups=groups, bias=bias)

    def forward(self, x):
        x = self.bn1(x)
        x = self.conv1d(x)

        return x

class BNAfterDynamicMatMul(torch.nn.Module):
    def __init__(self, padding=0, stride=1, dilation=1, groups=1, bias=False):
        super(BNAfterDynamicMatMul, self).__init__()
        self.conv1d = torch.nn.Conv1d(10, 20, 3, padding=padding, stride=stride, dilation=dilation, groups=groups,
                                      bias=bias)
        self.fc1 = torch.nn.Linear(24*10, 20)
        self.flatten = torch.nn.Flatten()
        self.conv1d = torch.nn.Conv1d(10, 20, 3, padding=padding, stride=stride, dilation=dilation, groups=groups,
                                      bias=bias)
        self.bn1 = torch.nn.BatchNorm1d(1)

    def forward(self, x):
        x1 = self.conv1d(x)
        x2 = self.fc1(self.flatten(x)).unsqueeze(1)
        x = torch.matmul(x2, x1)
        x = self.bn1(x)
        return x

class MyModel(torch.nn.Module):
    def __init__(self):
        super(MyModel, self).__init__()

        self.conv1 = torch.nn.Conv2d(10, 20, 3)
        self.bn1 = torch.nn.BatchNorm2d(20)
        self.relu1 = torch.nn.ReLU()

        self.conv2 = torch.nn.Conv2d(20, 15, 3)
        self.relu2 = torch.nn.ReLU()

        self.bn2 = torch.nn.BatchNorm2d(15)
        self.conv3 = torch.nn.Conv2d(15, 20, 3)

        self.conv4 = torch.nn.Conv2d(20, 20, 3)
        self.bn3 = torch.nn.BatchNorm2d(20)
        self.bn4 = torch.nn.BatchNorm2d(20)

        self.fc1 = torch.nn.Linear(5120, 10)

    def forward(self, x):
        # Regular case - conv followed by bn
        x = self.conv1(x)
        x = self.bn1(x)
        x = self.relu1(x)

        # Non-linearity between conv and bn, not a candidate for fold
        x = self.conv2(x)
        x = self.relu2(x)

        # Case where BN can fold into an immediate downstream conv
        x = self.bn2(x)
        x = self.conv3(x)

        # No fold if there is a split between conv and BN
        x = self.conv4(x)
        bn1_out = self.bn3(x)
        bn2_out = self.bn4(x)

        x = bn1_out + bn2_out

        x = x.view(x.size(0), -1)
        x = self.fc1(x)

        return x


class InstanceNormModel(torch.nn.Module):
    def __init__(self):
        super(InstanceNormModel, self).__init__()

        self.conv1 = torch.nn.Conv2d(10, 20, 3)
        self.in1 = torch.nn.InstanceNorm2d(20)
        self.relu1 = torch.nn.ReLU()

    def forward(self, x):
        # Regular case - conv followed by bn
        x = self.conv1(x)
        x = self.in1(x)
        x = self.relu1(x)

        return x


class MyModelFoldFoward(torch.nn.Module):
    def __init__(self):
        super(MyModelFoldFoward, self).__init__()

        self.conv1 = torch.nn.Conv2d(10, 20, 3)
        self.bn1 = torch.nn.BatchNorm2d(20)
        self.relu1 = torch.nn.ReLU6()

        self.conv2 = torch.nn.Conv2d(20, 15, 3)
        self.bn2 = torch.nn.BatchNorm2d(15)
        self.relu2 = torch.nn.ReLU()

        self.conv3 = torch.nn.Conv2d(15, 20, 3)

    def forward(self, x):
        # Regular case - conv followed by bn
        x = self.conv1(x)
        x = self.bn1(x)
        x = self.relu1(x)

        # Non-linearity between conv and bn, not a candidate for fold
        x = self.conv2(x)
        x = self.bn2(x)
        x = self.relu2(x)

        # Case where BN can fold into an immediate downstream conv
        x = self.conv3(x)

        return x

class MultipleOutputModel(SingleResidual):
    """
    Model
    """
    def __init__(self):
        super().__init__()
        # change padding size to 0, onnxruntime only support input size is the factor of output size for pooling
        self.conv4 = torch.nn.Conv2d(32, 8, kernel_size=2, stride=2, padding=0, bias=True)
        self.fc2 = torch.nn.Linear(10, 3)
        # remove bn layer for currently not supporting non-4 dim param tensors
        del self.bn1
        del self.bn2

    def forward(self, inputs):
        x = self.conv1(inputs)
        # TODO
        # remove bn layer for currently not supporting non-4 dim param tensors
        # x = self.bn1(x)
        x = self.relu1(x)
        x = self.maxpool(x)

        # Save the output of MaxPool as residual.
        residual = x

        x = self.conv2(x)
        # TODO
        # remove bn layer for currently not supporting non-4 dim param tensors
        # x = self.bn2(x)
        x = self.relu2(x)
        x = self.conv3(x)

        # Add the residual
        # AdaptiveAvgPool2d is used to get the desired dimension before adding.
        residual = self.conv4(residual)
        residual = self.ada(residual)
        x += residual
        x = self.relu3(x)

        x = self.avgpool(x)
        x = torch.flatten(x, 1)
        x = self.fc(x)
        y = self.fc2(x)

        return x, y


def _convert_to_onnx_no_fold(model: torch.nn.Module, dummy_input, filename='./temp_model.onnx'):
    torch.onnx.export(model.eval(),
                      dummy_input,
                      filename,
                      training=torch.onnx.TrainingMode.PRESERVE,
                      export_params=True,
                      opset_version=12,
                      do_constant_folding=False,
                      input_names=['input'],
                      output_names=['output'])
    model = ONNXModel(load_model(filename))
    return model


def _convert_to_onnx(model: torch.nn.Module, dummy_input, filename='./temp_model.onnx'):
    torch.onnx.export(model.eval(),
                      dummy_input,
                      filename,
                      training=torch.onnx.TrainingMode.EVAL,
                      export_params=True,
                      opset_version=12,
                      do_constant_folding=True,
                      input_names=['input'],
                      output_names=['output'])
    model = ONNXModel(load_model(filename))
    return model


def my_model_with_bns():
    torch.manual_seed(10)
    model = MyModelFoldFoward().eval()
    initialize_bn_params(model)

    input_shape = (2, 10, 24, 24)
    x = torch.randn(*input_shape, requires_grad=True)

    # Export the model
    torch.onnx.export(model,  # model being run
                      x,  # model input (or a tuple for multiple inputs)
                      "./model_single_residual.onnx",
                      # where to save the model (can be a file or file-like object),
                      training=torch.onnx.TrainingMode.TRAINING,
                      export_params=True,  # store the trained parameter weights inside the model file
                      opset_version=12,  # the ONNX version to export the model to
                      do_constant_folding=False,  # whether to execute constant folding for optimization
                      input_names=['input'],  # the model's input names
                      output_names=['output'])
    model_onnx = ONNXModel(load_model('./model_single_residual.onnx'))
    return model_onnx


def initialize_bn_params(model: torch.nn.Module):
    for module in model.modules():
        if isinstance(module, _BatchNorm) and module.affine:
            with torch.no_grad():
                module.weight.copy_(torch.randn_like(module.weight))
                module.bias.copy_(torch.randn_like(module.bias))
                module.running_mean.copy_(torch.randn_like(module.bias))
                module.running_var.add_(torch.randn_like(module.bias).abs())

def elementwise_op_model():
    torch.manual_seed(10)
    model = ConstantElementwiseInputModel().eval()

    input_shape = (1, 10, 24, 24)
    x = torch.randn(*input_shape, requires_grad=True)

    # Export the model
    torch.onnx.export(model,  # model being run
                      x,  # model input (or a tuple for multiple inputs)
                      "./model_elementwise.onnx",
                      # where to save the model (can be a file or file-like object),
                      training=torch.onnx.TrainingMode.EVAL,
                      export_params=True,  # store the trained parameter weights inside the model file
                      opset_version=12,  # the ONNX version to export the model to
                      do_constant_folding=False,  # whether to execute constant folding for optimization
                      input_names=['input'],  # the model's input names
                      output_names=['output'])
    model_onnx = ONNXModel(load_model('./model_elementwise.onnx'))
    return model_onnx

class MultiInputWithConstant(torch.nn.Module):
    """ A model with multiple inputs.
        Use this model for unit testing purposes. """

    def __init__(self, num_classes=3):
        super(MultiInputWithConstant, self).__init__()
        self.add0 = elementwise_ops.Add()
        self.conv1 = torch.nn.Conv2d(3, 16, kernel_size=2, stride=2, padding=3, bias=False)
        self.conv2 = torch.nn.Conv2d(16, 8, kernel_size=3, stride=2, padding=2)
        self.conv3 = torch.nn.Conv2d(3, 8, kernel_size=3, stride=2, padding=2)
        self.add1 = elementwise_ops.Add()
        self.add2 = elementwise_ops.Add()

    def forward(self, *inputs):
        x1 = self.add0(inputs[0], torch.tensor(0.02))
        x1 = self.conv1(x1)
        x1 = self.conv2(x1)
        x2 = self.conv3(inputs[1])
        x = self.add1(x1, x2)
        x = self.add2(x, torch.tensor(2.0))
        return x

def multi_input_with_constant_model():
    torch.manual_seed(10)
    model = MultiInputWithConstant().eval()

    x = (torch.rand(1, 3, 32, 32), torch.rand(1, 3, 20, 20))

    # Export the model
    torch.onnx.export(model,  # model being run
                      x,  # model input (or a tuple for multiple inputs)
                      "./model_with_constant.onnx",
                      # where to save the model (can be a file or file-like object),
                      training=torch.onnx.TrainingMode.EVAL,
                      export_params=True,  # store the trained parameter weights inside the model file
                      opset_version=12,  # the ONNX version to export the model to
                      do_constant_folding=False,  # whether to execute constant folding for optimization
                      input_names=['input'],  # the model's input names
                      output_names=['output'])
    model_onnx = ONNXModel(load_model('./model_with_constant.onnx'))
    return model_onnx


# pylint: disable=no-member
def build_dummy_model_with_dynamic_input():
    """ Build dummy ONNX model for testing. The batch-size dimension of the input is dynamic. """
    op = OperatorSetIdProto()
    op.version = 13
    input_info = helper.make_tensor_value_info(name='input', elem_type=TensorProto.FLOAT,
                                               shape=['batch_size', 3, 32, 32])

    output_info = helper.make_tensor_value_info(name='output', elem_type=TensorProto.FLOAT,
                                                shape=['batch_size', 10])
    conv_node = helper.make_node('Conv',
                                 ['input', 'conv_w', 'conv_b'],
                                 ['conv/output.3'],
                                 'conv',
                                 kernel_shape=[3, 3],
                                 pads=[1, 1, 1, 1],)
    relu_node = helper.make_node('Relu',
                                 ['conv/output.3'],
                                 ['relu/output.4'],
                                 'relu')
    maxpool_node = helper.make_node('MaxPool',
                                    ['relu/output.4'],
                                    ['maxpool/output.5'],
                                    'maxpool',
                                    kernel_shape=[3, 3],
                                    pads=[1, 1, 1, 1],
                                    strides=[2, 2],)

    flatten_node = helper.make_node('Flatten',
                                    ['maxpool/output.5'],
                                    ['flatten/output.6'],
                                    'flatten')
    fc_node = helper.make_node('Gemm',
                               ['flatten/output.6', 'fc_w', 'fc_b'],
                               ['output'],
                               'fc')

    conv_w_init = numpy_helper.from_array(np.random.rand(1, 3, 3, 3).astype(np.float32), 'conv_w')
    conv_b_init = numpy_helper.from_array(np.random.rand(1).astype(np.float32), 'conv_b')
    fc_w_init = numpy_helper.from_array(np.random.rand(256, 10).astype(np.float32), 'fc_w')
    fc_b_init = numpy_helper.from_array(np.random.rand(10).astype(np.float32), 'fc_b')

    onnx_graph = helper.make_graph([conv_node, relu_node, maxpool_node, flatten_node, fc_node],
                                   'dummy_graph', [input_info], [output_info],
                                   [conv_w_init, conv_b_init, fc_w_init, fc_b_init])

    model = helper.make_model(onnx_graph, opset_imports=[op])

    return model


def simple_relu_model():
    class ReLUModel(torch.nn.Module):
        def __init__(self):
            super(ReLUModel, self).__init__()
            self.relu = torch.nn.ReLU()

        def forward(self, x):
            x = self.relu(x)
            return x

    torch.manual_seed(10)
    model = ReLUModel().eval()

    input_shape = (1, 3, 32, 32)
    x = torch.randn(*input_shape, requires_grad=True)

    # Export the model
    torch.onnx.export(model,  # model being run
                      x,  # model input (or a tuple for multiple inputs)
                      "./simple_relu.onnx",
                      # where to save the model (can be a file or file-like object),
                      training=torch.onnx.TrainingMode.TRAINING,
                      export_params=True,  # store the trained parameter weights inside the model file
                      opset_version=12,  # the ONNX version to export the model to
                      do_constant_folding=False,  # whether to execute constant folding for optimization
                      input_names=['input'],  # the model's input names
                      output_names=['output'])
    model_onnx = ONNXModel(load_model('./simple_relu.onnx'))
    return model_onnx

def instance_norm_model():
    model = InstanceNormModel().eval()
    for module in model.modules():
        if isinstance(module, _InstanceNorm) and not module.affine:
            with torch.no_grad():
                module.weight = torch.nn.Parameter(torch.randn(20))
                module.bias = torch.nn.Parameter(torch.randn(20))

    input_shape = (2, 10, 24, 24)
    x = torch.randn(*input_shape, requires_grad=True)

    # Export the model
    torch.onnx.export(model,  # model being run
                      x,  # model input (or a tuple for multiple inputs)
                      "./model_instance_norm.onnx",
                      # where to save the model (can be a file or file-like object),
                      training=torch.onnx.TrainingMode.TRAINING,
                      export_params=True,  # store the trained parameter weights inside the model file
                      opset_version=12,  # the ONNX version to export the model to
                      do_constant_folding=False,  # whether to execute constant folding for optimization
                      input_names=['input'],  # the model's input names
                      output_names=['output'])
    model = ONNXModel(load_model('./model_instance_norm.onnx'))
    return model

def custom_add_model():
    class CustomAddModel(nn.Module):
        """Simple model using custom addition op"""

        def __init__(self):
            super(CustomAddModel, self).__init__()

            custom_ops_path = os.path.dirname(libquant_info.__file__)
            custom_ops_path = os.path.join(custom_ops_path, "customops")
            torch_library = os.path.join(custom_ops_path, "libtorch_custom_add.so")

            torch.ops.load_library(torch_library)

            def my_add(g, x, y):
                return g.op("my_ops::custom_add", x, y)

            torch.onnx.register_custom_op_symbolic("my_ops::custom_add", my_add, 9)

            self.conv = nn.Conv2d(in_channels=3, out_channels=16, kernel_size=3, stride=1, padding=1)

        def forward(self, x):
            x_conv = self.conv(x)
            x_add1 = torch.ops.my_ops.custom_add(x_conv, x_conv)
            return x_add1

    model = CustomAddModel()
    torch.onnx.export(model,
                      torch.randn(1, 3, 64, 64),
                      './simple_custom_model.onnx',
                      verbose=True,
                      input_names=["input"],
                      output_names=["output_add"],
                      custom_opsets={"my_ops": 2})
    model_onnx = ONNXModel(load_model('./simple_custom_model.onnx'))
    return model_onnx


def conv_relu_model():
    class ConvReluModel(torch.nn.Module):
        def __init__(self):
            super(ConvReluModel, self).__init__()
            self._conv_0 = torch.nn.Conv2d(in_channels=3, out_channels=3, kernel_size=(3, 3), padding=1)
            self._relu = torch.nn.ReLU()

        def forward(self, x: torch.Tensor):
            return self._relu(self._conv_0(x))

    torch.manual_seed(10)
    model = ConvReluModel().eval()
    x = torch.randn((1, 3, 8, 8))

    torch.onnx.export(model,  # model being run
                      x,  # model input (or a tuple for multiple inputs)
                      "./conv_relu.onnx", # where to save the model (can be a file or file-like object),
                      training=torch.onnx.TrainingMode.EVAL,
                      export_params=True,  # store the trained parameter weights inside the model file
                      opset_version=12,  # the ONNX version to export the model to
                      do_constant_folding=False,  # whether to execute constant folding for optimization
                      input_names=['input'],  # the model's input names
                      output_names=['output'],
                      dynamic_axes={
                          'input': {0: 'batch_size'},
                          'output': {0: 'batch_size'},
                      })

    model = load_model('./conv_relu.onnx')
    return model


def const_param_model():
    """ ONNX model having constant tensors as op parameters """

    model = helper.make_model(
        graph=helper.make_graph(
            name='ConstantParamModel',
            inputs=[helper.make_tensor_value_info('latent', TensorProto.FLOAT, shape=[1, 4, 64, 64])],
            outputs=[helper.make_tensor_value_info('/down_blocks.0/resnets.0/norm1/InstanceNormalization_output_0', TensorProto.FLOAT, shape=[1, 32, 40960])],
            initializer=[
                numpy_helper.from_array(np.random.randn(320, 4, 3, 3).astype('float32'), name='conv_in.weight'),
                numpy_helper.from_array(np.random.randn(320).astype('float32'), name='conv_in.bias'),
            ],
            value_info=[
                helper.make_tensor_value_info('/conv_in/Conv_output_0', TensorProto.FLOAT, shape=[1, 320, 64, 64]),
                helper.make_tensor_value_info('/down_blocks.0/resnets.0/norm1/Constant_output_0', TensorProto.INT64, shape=[3]),
                helper.make_tensor_value_info('/down_blocks.0/resnets.0/norm1/Reshape_output_0', TensorProto.FLOAT, shape=[1, 32, 40960]),
                helper.make_tensor_value_info('/down_blocks.0/resnets.0/norm1/Constant_1_output_0', TensorProto.FLOAT, shape=[32]),
                helper.make_tensor_value_info('/down_blocks.0/resnets.0/norm1/Constant_2_output_0', TensorProto.FLOAT, shape=[32])
            ],
            nodes=[
                helper.make_node(
                    'Conv',
                    inputs=['latent', 'conv_in.weight', 'conv_in.bias'],
                    outputs=['/conv_in/Conv_output_0'],
                    name='/conv_in/Conv',
                    doc_string='',
                    dilations=[1, 1],
                    group=1,
                    kernel_shape=[3, 3],
                    pads=[1, 1, 1, 1],
                    strides=[1, 1],
                ),
                helper.make_node(
                    'Constant',
                    inputs=[],
                    outputs=['/down_blocks.0/resnets.0/norm1/Constant_output_0'],
                    name='/down_blocks.0/resnets.0/norm1/Constant',
                    doc_string='',
                    value=numpy_helper.from_array(np.array([0, 32, -1], dtype='int64'), name=''),
                ),
                helper.make_node(
                    'Reshape',
                    inputs=['/conv_in/Conv_output_0', '/down_blocks.0/resnets.0/norm1/Constant_output_0'],
                    outputs=['/down_blocks.0/resnets.0/norm1/Reshape_output_0'],
                    name='/down_blocks.0/resnets.0/norm1/Reshape',
                    doc_string='',
                    allowzero=0,
                ),
                helper.make_node(
                    'Constant',
                    inputs=[],
                    outputs=['/down_blocks.0/resnets.0/norm1/Constant_1_output_0'],
                    name='/down_blocks.0/resnets.0/norm1/Constant_1',
                    doc_string='',
                    value=numpy_helper.from_array(np.random.randn(32).astype('float32'), name=''),
                ),
                helper.make_node(
                    'Constant',
                    inputs=[],
                    outputs=['/down_blocks.0/resnets.0/norm1/Constant_2_output_0'],
                    name='/down_blocks.0/resnets.0/norm1/Constant_2',
                    doc_string='',
                    value=numpy_helper.from_array(np.random.randn(32).astype('float32'), name=''),
                ),
                helper.make_node(
                    'InstanceNormalization',
                    inputs=['/down_blocks.0/resnets.0/norm1/Reshape_output_0', '/down_blocks.0/resnets.0/norm1/Constant_1_output_0', '/down_blocks.0/resnets.0/norm1/Constant_2_output_0'],
                    outputs=['/down_blocks.0/resnets.0/norm1/InstanceNormalization_output_0'],
                    name='/down_blocks.0/resnets.0/norm1/InstanceNormalization',
                    doc_string='',
                    epsilon=9.999999747378752e-06,
                ),
            ],
        ),
    )

    return model<|MERGE_RESOLUTION|>--- conflicted
+++ resolved
@@ -42,10 +42,7 @@
 
 import os
 import tempfile
-<<<<<<< HEAD
 from pathlib import Path
-=======
->>>>>>> b9f6f045
 import torch.nn.functional as F
 from torch import nn as nn
 from torchvision.ops import roi_align
