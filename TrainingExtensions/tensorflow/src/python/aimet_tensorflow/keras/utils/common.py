--- conflicted
+++ resolved
@@ -215,15 +215,8 @@
 
     return node_layer_map
 
-<<<<<<< HEAD
 def replace_layer_in_functional_model(model: tf.keras.Model, old_layer: tf.keras.layers.Layer,
                                       new_layers: typing.Union[typing.List, tf.keras.layers.Layer]):
-=======
-
-def replace_layer_for_non_subclassed_model(model: tf.keras.Model, old_layer: tf.keras.layers.Layer,
-                                           new_layers: typing.Union[typing.List,
-                                                                    tf.keras.layers.Layer]):
->>>>>>> b66a2462
     """
     Replace a layer in a model with a list of new layers to be called in sequential order.
     :param model: Model containing layer to replace
