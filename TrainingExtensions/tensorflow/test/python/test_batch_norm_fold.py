--- conflicted
+++ resolved
@@ -377,16 +377,9 @@
         # New connected graph should have one less op since bn was removed
         self.assertTrue(len(old_conn_graph.get_all_ops()), len(new_conn_graph.get_all_ops()) - 1)
 
-<<<<<<< HEAD
     def test_bn_fold_model_zoo_videnn_pose_estimation(self):
         """
         create a smaller network with connections as in pose estimation model and ViDeNN model
-=======
-
-    def test_bn_fold_model_zoo_sr_gan(self):
-        """
-        create a smaller network with connections as in SR-GAN model
->>>>>>> d21f4250
         Test BN fold
         :return:
         """
@@ -396,29 +389,37 @@
 
         x = tf.keras.layers.Conv2D(2, kernel_size=3, padding='same')(inputs)
         x = tf.keras.layers.BatchNormalization()(x)
-<<<<<<< HEAD
         x = tf.nn.relu(x)
         x = tf.keras.layers.Conv2D(2, kernel_size=3, padding='same')(x)
         x = tf.keras.layers.BatchNormalization()(x)
         z = tf.keras.layers.Add()([inputs, x])
         x = tf.nn.relu(z)
-=======
+        
+        init = tf.global_variables_initializer()
+        sess = tf.Session()
+        sess.run(init)
+        
+        new_sess, folded_bn_conv_pairs = fold_all_batch_norms(sess, "inputs", 'Relu_1')
+        self.assertEqual(len(folded_bn_conv_pairs), 2)
+
+    def test_bn_fold_model_zoo_sr_gan(self):
+        """
+        create a smaller network with connections as in SR-GAN model
+        """
+        tf.reset_default_graph()
+        inputs = tf.keras.Input(shape=(None, None, 2), name="inputs")
         y = tf.keras.layers.PReLU(shared_axes=[1, 2])(x)
         x = tf.keras.layers.Conv2D(2, kernel_size=3, padding='same')(y)
         x = tf.keras.layers.BatchNormalization()(x)
         x = tf.keras.layers.Add()([y, x])
         _ = tf.nn.relu(x)
->>>>>>> d21f4250
-
-        init = tf.global_variables_initializer()
-        sess = tf.Session()
-        sess.run(init)
-
-<<<<<<< HEAD
-        new_sess, folded_bn_conv_pairs = fold_all_batch_norms(sess, "inputs", 'Relu_1')
-=======
+
+
+        init = tf.global_variables_initializer()
+        sess = tf.Session()
+        sess.run(init)
+        
         new_sess, folded_bn_conv_pairs = fold_all_batch_norms(sess, "inputs", 'Relu')
->>>>>>> d21f4250
 
         # there should be two pairs of BN- Conv picked for fold
         self.assertEqual(len(folded_bn_conv_pairs), 2)