# -*- mode: python -*-
# =============================================================================
#  @@-COPYRIGHT-START-@@
#
#  Copyright (c) 2024, Qualcomm Innovation Center, Inc. All rights reserved.
#
#  Redistribution and use in source and binary forms, with or without
#  modification, are permitted provided that the following conditions are met:
#
#  1. Redistributions of source code must retain the above copyright notice,
#     this list of conditions and the following disclaimer.
#
#  2. Redistributions in binary form must reproduce the above copyright notice,
#     this list of conditions and the following disclaimer in the documentation
#     and/or other materials provided with the distribution.
#
#  3. Neither the name of the copyright holder nor the names of its contributors
#     may be used to endorse or promote products derived from this software
#     without specific prior written permission.
#
#  THIS SOFTWARE IS PROVIDED BY THE COPYRIGHT HOLDERS AND CONTRIBUTORS "AS IS"
#  AND ANY EXPRESS OR IMPLIED WARRANTIES, INCLUDING, BUT NOT LIMITED TO, THE
#  IMPLIED WARRANTIES OF MERCHANTABILITY AND FITNESS FOR A PARTICULAR PURPOSE
#  ARE DISCLAIMED. IN NO EVENT SHALL THE COPYRIGHT HOLDER OR CONTRIBUTORS BE
#  LIABLE FOR ANY DIRECT, INDIRECT, INCIDENTAL, SPECIAL, EXEMPLARY, OR
#  CONSEQUENTIAL DAMAGES (INCLUDING, BUT NOT LIMITED TO, PROCUREMENT OF
#  SUBSTITUTE GOODS OR SERVICES; LOSS OF USE, DATA, OR PROFITS; OR BUSINESS
#  INTERRUPTION) HOWEVER CAUSED AND ON ANY THEORY OF LIABILITY, WHETHER IN
#  CONTRACT, STRICT LIABILITY, OR TORT (INCLUDING NEGLIGENCE OR OTHERWISE)
#  ARISING IN ANY WAY OUT OF THE USE OF THIS SOFTWARE, EVEN IF ADVISED OF THE
#  POSSIBILITY OF SUCH DAMAGE.
#
#  SPDX-License-Identifier: BSD-3-Clause
#
#  @@-COPYRIGHT-END-@@
# =============================================================================
import torch
import tempfile
import os
import json
import pytest
from aimet_common.quantsim_config.utils import get_path_for_per_channel_config
from aimet_common.defs import QuantizationDataType
from aimet_torch.quantsim import load_encodings_to_sim
from aimet_torch.v2.quantsim import QuantizationSimModel
from aimet_torch.v2.quantization.encoding_analyzer import PercentileEncodingAnalyzer
from aimet_torch.v2.quantization.base import QuantizerBase
from aimet_torch.v2.quantization.affine import AffineQuantizerBase, GroupedBlockQuantizeDequantize
from aimet_torch.v2.experimental import propagate_output_encodings
from aimet_torch.v2.nn import BaseQuantizationMixin
import aimet_torch.elementwise_ops as aimet_ops
from ..models_ import test_models

def encodings_are_close(quantizer_1: AffineQuantizerBase, quantizer_2: AffineQuantizerBase):
    min_1, max_1 = quantizer_1.get_min(), quantizer_1.get_max()
    min_2, max_2 = quantizer_2.get_min(), quantizer_2.get_max()
    return torch.allclose(min_1, min_2) \
           and torch.allclose(max_1, max_2) \
           and quantizer_1.bitwidth == quantizer_2.bitwidth \
           and quantizer_1.symmetric == quantizer_2.symmetric


class ConcatModel(torch.nn.Module):

    def __init__(self):
        super().__init__()
        self.cat = aimet_ops.Concat()

    def forward(self, *x):
        return self.cat(*x)

class TestQuantsim:
    """ Test Percentile quantization scheme """

    def test_set_percentile_value(self):
        """ Test pecentile scheme by setting different percentile values """

        model = test_models.BasicConv2d(kernel_size=3)
        dummy_input = torch.rand(1, 64, 16, 16)

        def forward_pass(model, args):
            model.eval()
            model(dummy_input)

        sim = QuantizationSimModel(model, dummy_input, quant_scheme="percentile")
        weight_quantizer = sim.model.conv.param_quantizers["weight"]
        assert isinstance(weight_quantizer.encoding_analyzer, PercentileEncodingAnalyzer)

        sim.set_percentile_value(99.9)
        assert weight_quantizer.encoding_analyzer.percentile == 99.9

        sim.compute_encodings(forward_pass, None)
        weight_max_99p9 = weight_quantizer.get_max()

        sim.set_percentile_value(90.0)
        assert weight_quantizer.encoding_analyzer.percentile == 90.0
        sim.compute_encodings(forward_pass, None)
        weight_max_90p0 = weight_quantizer.get_max()

        assert torch.all(weight_max_99p9.gt(weight_max_90p0))

    @pytest.mark.parametrize("config_file", (None, get_path_for_per_channel_config()))
    def test_set_and_freeze_param_encodings(self, config_file):
        model = test_models.BasicConv2d(kernel_size=3)
        dummy_input = torch.rand(1, 64, 16, 16)
        sim = QuantizationSimModel(model, dummy_input, config_file=config_file)
        sim.compute_encodings(lambda model, _: model(dummy_input), None)

        with tempfile.TemporaryDirectory() as temp_dir:
            fname = "test_model"
            sim.export(temp_dir, fname, dummy_input)
            file_path = os.path.join(temp_dir, fname + '.encodings')

            sim_2 = QuantizationSimModel(model, dummy_input, config_file=config_file)

            """
            When: call set_and_freeze_param_encodigns
            Then: Encodings should match
            """
            sim_2.set_and_freeze_param_encodings(file_path)
            assert encodings_are_close(sim.model.conv.param_quantizers["weight"], sim_2.model.conv.param_quantizers["weight"])

        """
        When: Recompute encodings with new weights
        Then: Weight encodings should NOT get overwritten by compute_encodings
        """
        weight_min = sim_2.model.conv.param_quantizers['weight'].min.clone().detach()
        weight_max = sim_2.model.conv.param_quantizers['weight'].max.clone().detach()

        with torch.no_grad():
            sim_2.model.conv.weight.mul_(10)

        sim_2.compute_encodings(lambda model, _: model(dummy_input), None)
        assert torch.equal(weight_min, sim_2.model.conv.param_quantizers['weight'].min)
        assert torch.equal(weight_max, sim_2.model.conv.param_quantizers['weight'].max)

        """
        When: Recompute encodings with new input
        Then: Activation encodings should be updated for the new input (freezing only takes effect to weight quantizers)
        """
        new_dummy_input = 10 * dummy_input
        input_min = sim_2.model.conv.input_quantizers[0].min.clone().detach()
        input_max = sim_2.model.conv.input_quantizers[0].max.clone().detach()
        sim_2.compute_encodings(lambda model, _: model(new_dummy_input), None)
        assert torch.allclose(input_min * 10, sim_2.model.conv.input_quantizers[0].min)
        assert torch.allclose(input_max * 10, sim_2.model.conv.input_quantizers[0].max)

    @pytest.mark.parametrize("config_file", (None, get_path_for_per_channel_config()))
    def test_load_and_freeze_encodings(self, config_file):
        model = test_models.TinyModel()
        dummy_input = torch.rand(1, 3, 32, 32)
        sim = QuantizationSimModel(model, dummy_input, config_file=config_file)
        sim.compute_encodings(lambda model, _: model(dummy_input), None)

        with tempfile.TemporaryDirectory() as temp_dir:
            fname = "test_model"
            sim.export(temp_dir, fname, dummy_input)
            file_path = os.path.join(temp_dir, fname + '_torch.encodings')

            """
            When: Load encodings with ``load_and_freeze_encodings``
            Then: No quantizers should get additionally enabled/disabled
            """
            sim_2 = QuantizationSimModel(test_models.TinyModel(), dummy_input, config_file=config_file)
            all_quantizers = [q for q in sim_2.model.modules() if isinstance(q, QuantizerBase)]
            sim_2.load_and_freeze_encodings(file_path)
            assert all_quantizers == [q for q in sim_2.model.modules() if isinstance(q, QuantizerBase)]

        """
        When: Recompute encodings with new weights
        Then: Weight encodings should NOT get overwritten by compute_encodings
        """
        weight_min = sim_2.model.conv1.param_quantizers['weight'].min.clone().detach()
        weight_max = sim_2.model.conv1.param_quantizers['weight'].max.clone().detach()

        with torch.no_grad():
            sim_2.model.conv1.weight.mul_(10)

        sim_2.compute_encodings(lambda model, _: model(dummy_input), None)
        assert torch.equal(weight_min, sim_2.model.conv1.param_quantizers['weight'].min)
        assert torch.equal(weight_max, sim_2.model.conv1.param_quantizers['weight'].max)

        """
        When: Recompute encodings with new input
        Then: Activation encodings should NOT get overwritten by compute_encodings
        """
        new_dummy_input = 10 * dummy_input
        input_min = sim_2.model.conv1.input_quantizers[0].min.clone().detach()
        input_max = sim_2.model.conv1.input_quantizers[0].max.clone().detach()
        sim_2.compute_encodings(lambda model, _: model(new_dummy_input), None)
        assert torch.equal(input_min, sim_2.model.conv1.input_quantizers[0].min)
        assert torch.equal(input_max, sim_2.model.conv1.input_quantizers[0].max)

    def test_load_and_freeze_with_partial_encodings(self):
        """ Test load_and_freeze encoding API with partial_encodings """
        model = test_models.TinyModel()
        dummy_input = torch.randn(1, 3, 32, 32)

        sample_encoding = {"min": -4, "max": 4, "scale": 0.03, "offset": 8,
                           "bitwidth": 8, "is_symmetric": "False", "dtype": "int"}

        partial_encodings = {
            "activation_encodings": {
                "conv1": {
                    "input": {"0": sample_encoding}
                }
            },
            "param_encodings": {"conv1.weight": [sample_encoding]}
        }

        sim = QuantizationSimModel(model, dummy_input)
        all_quantizers = [q for q in sim.model.modules() if isinstance(q, QuantizerBase)]
        sim.load_and_freeze_encodings(partial_encodings)

        """
        When: Load partial encodings with ``load_and_freeze_encodings``
        Then: No quantizers should get additionally enabled/disabled
        """
        assert all_quantizers == [q for q in sim.model.modules() if isinstance(q, QuantizerBase)]

        """
        When: Recompute encodings with new weights
        Then: Weight encodings imported from the config file should NOT get overwritten by compute_encodings
            2) Weight encodings NOT imported from the config file SHOULD get overwritten by compute_encodings
        """
        conv1_weight_min = sim.model.conv1.param_quantizers['weight'].min.clone().detach()
        conv1_weight_max = sim.model.conv1.param_quantizers['weight'].max.clone().detach()
        with torch.no_grad():
            sim.model.conv1.weight.mul_(10)

        sim.compute_encodings(lambda model, _: model(dummy_input), None)
        assert torch.equal(conv1_weight_min, sim.model.conv1.param_quantizers['weight'].min)
        assert torch.equal(conv1_weight_max, sim.model.conv1.param_quantizers['weight'].max)

        """
        When: Recompute encodings with new weights
        Then: Weight encodings NOT imported from the config file SHOULD get overwritten by compute_encodings
        """
        fc_weight_min = sim.model.fc.param_quantizers['weight'].min.clone().detach()
        fc_weight_max = sim.model.fc.param_quantizers['weight'].max.clone().detach()
        with torch.no_grad():
            sim.model.fc.weight.mul_(10)
        sim.compute_encodings(lambda model, _: model(dummy_input), None)
        assert torch.allclose(fc_weight_min * 10, sim.model.fc.param_quantizers['weight'].min)
        assert torch.allclose(fc_weight_max * 10, sim.model.fc.param_quantizers['weight'].max)

        """
        When: Recompute encodings with new input
        Then: Activation encodings should NOT get overwritten by compute_encodings
            1) Activation encodings imported from the config file should NOT get overwritten by compute_encodings
            2) Activation encodings NOT imported from the config file SHOULD get overwritten by compute_encodings
        """
        new_dummy_input = 10 * dummy_input
        conv1_input_min = sim.model.conv1.input_quantizers[0].min.clone().detach()
        conv1_input_max = sim.model.conv1.input_quantizers[0].max.clone().detach()
        fc_output_min = sim.model.fc.output_quantizers[0].min.clone().detach()
        fc_output_max = sim.model.fc.output_quantizers[0].max.clone().detach()
        sim.compute_encodings(lambda model, _: model(new_dummy_input), None)
        assert torch.equal(conv1_input_min, sim.model.conv1.input_quantizers[0].min)
        assert torch.equal(conv1_input_max, sim.model.conv1.input_quantizers[0].max)
        assert not any(torch.isclose(fc_output_min, sim.model.fc.output_quantizers[0].min))
        assert not any(torch.isclose(fc_output_max, sim.model.fc.output_quantizers[0].max))

    def test_load_encodings(self):
        model = test_models.TinyModel()
        dummy_input = torch.randn(1, 3, 32, 32)

        sample_encoding = {"min": -4, "max": 4, "scale": 0.03, "offset": 8,
                           "bitwidth": 8, "is_symmetric": "False", "dtype": "int"}
        sample_encoding2 = {"min": -8, "max": 8, "scale": 0.06, "offset": 8,
                            "bitwidth": 8, "is_symmetric": "False", "dtype": "int"}

        encodings = {
            "activation_encodings": {
                "conv1": {
                    "input": {"0": sample_encoding}
                }
            },
            "param_encodings": {"conv1.weight": [sample_encoding]}
        }
        encodings2 = {
            "activation_encodings": {
                "conv1": {
                    "input": {"0": sample_encoding2}
                }
            },
            "param_encodings": {"conv1.weight": [sample_encoding2]}
        }
        encodings3 = {
            "activation_encodings": {
                "conv1": {
                    "input": {"0": sample_encoding},
                    "output": {"0": sample_encoding}
                }
            },
            "param_encodings": {"conv1.weight": [sample_encoding]}
        }

        """
        When: Call load_encodings with strict=True
        Then: Runtime error is raised
        """
        sim = QuantizationSimModel(model, dummy_input)
        with pytest.raises(RuntimeError):
            sim.load_encodings(encodings3, strict=True)

        """
        When: Call load_encodings with strict=False
        Then: Skip to load encodings that doesn't exist 
        """
        sim = QuantizationSimModel(model, dummy_input)
        sim.load_encodings(encodings3, strict=False)
        assert sim.model.conv1.output_quantizers[0] is None


        """
        When: Call load_encodings with partial=False
        Then: All the dangling quantizers should be removed
        """
        sim = QuantizationSimModel(model, dummy_input)
        sim.load_encodings(encodings, partial=False)
        all_quantizers = [q for q in sim.model.modules() if isinstance(q, QuantizerBase)]
        assert all_quantizers == [sim.model.conv1.param_quantizers['weight'],
                                  sim.model.conv1.input_quantizers[0]]

        """
        When: Call load_encodings with partial=True
        Then: No quantizer gets removed
        """
        sim = QuantizationSimModel(model, dummy_input)
        all_quantizers = [q for q in sim.model.modules() if isinstance(q, QuantizerBase)]
        sim.load_encodings(encodings, partial=True)
        assert all_quantizers == [q for q in sim.model.modules() if isinstance(q, QuantizerBase)]

        for requires_grad in (True, False):
            """
            When: Call load_encodings with requires_grad specified
            Then: The loaded quantizers should be set to requires_grad=True/False accordingly
            """
            sim = QuantizationSimModel(model, dummy_input)
            all_parameters = {
                q: (q.min.clone(), q.max.clone())
                for q in sim.model.modules() if isinstance(q, QuantizerBase)
            }
            sim.load_encodings(encodings, requires_grad=requires_grad)
            assert sim.model.conv1.param_quantizers['weight'].min.requires_grad ==\
                   sim.model.conv1.param_quantizers['weight'].max.requires_grad ==\
                   requires_grad
            assert sim.model.conv1.input_quantizers[0].min.requires_grad ==\
                   sim.model.conv1.input_quantizers[0].max.requires_grad ==\
                   requires_grad

            # requires_grad of all the oither quantization parameters should not be modified
            for q, (min_copy, max_copy) in all_parameters.items():
                if q in (sim.model.conv1.param_quantizers['weight'],
                         sim.model.conv1.input_quantizers[0]):
                    continue
                assert q.min.requires_grad == min_copy.requires_grad
                assert q.max.requires_grad == max_copy.requires_grad

            """
            When: Call load_encodings with requires_grad NOT specified
            Then: requires_grad flag should be kept unchanged
            """
            sim.load_encodings(encodings, requires_grad=None)
            assert sim.model.conv1.param_quantizers['weight'].min.requires_grad ==\
                   sim.model.conv1.param_quantizers['weight'].max.requires_grad ==\
                   requires_grad
            assert sim.model.conv1.input_quantizers[0].min.requires_grad ==\
                   sim.model.conv1.input_quantizers[0].max.requires_grad ==\
                   requires_grad

            # requires_grad of all the oither quantization parameters should not be modified
            for q, (min_copy, max_copy) in all_parameters.items():
                if q in (sim.model.conv1.param_quantizers['weight'],
                         sim.model.conv1.input_quantizers[0]):
                    continue
                assert q.min.requires_grad == min_copy.requires_grad
                assert q.max.requires_grad == max_copy.requires_grad

        """
        When: Call load_encodings with allow_overwrite=True
        Then: The loaded quantizers should be overwritten by a subsequent
              compute_encodings or load_encodings
        """
        sim = QuantizationSimModel(model, dummy_input)
        sim.load_encodings(encodings, allow_overwrite=True)
        weight_min = sim.model.conv1.param_quantizers['weight'].min.clone().detach()
        weight_max = sim.model.conv1.param_quantizers['weight'].max.clone().detach()
        input_min = sim.model.conv1.input_quantizers[0].min.clone().detach()
        input_max = sim.model.conv1.input_quantizers[0].max.clone().detach()

        sim.compute_encodings(lambda model, _: model(dummy_input), None)

        assert not any(torch.isclose(weight_min,
                                     sim.model.conv1.param_quantizers['weight'].min))
        assert not any(torch.isclose(weight_max,
                                     sim.model.conv1.param_quantizers['weight'].max))
        assert not any(torch.isclose(input_min,
                                     sim.model.conv1.input_quantizers[0].min))
        assert not any(torch.isclose(input_max,
                                     sim.model.conv1.input_quantizers[0].max))

        weight_min = sim.model.conv1.param_quantizers['weight'].min.clone().detach()
        weight_max = sim.model.conv1.param_quantizers['weight'].max.clone().detach()
        input_min = sim.model.conv1.input_quantizers[0].min.clone().detach()
        input_max = sim.model.conv1.input_quantizers[0].max.clone().detach()

        sim.load_encodings(encodings2)

        assert not any(torch.isclose(weight_min,
                                     sim.model.conv1.param_quantizers['weight'].min))
        assert not any(torch.isclose(weight_max,
                                     sim.model.conv1.param_quantizers['weight'].max))
        assert not any(torch.isclose(input_min,
                                     sim.model.conv1.input_quantizers[0].min))
        assert not any(torch.isclose(input_max,
                                     sim.model.conv1.input_quantizers[0].max))

        """
        When: Call load_encodings with allow_overwrite=False
        Then: The loaded quantizers should NOT be overwritten by a subsequent
              compute_encodings or load_encodings
        """
        sim = QuantizationSimModel(model, dummy_input)
        sim.load_encodings(encodings, allow_overwrite=False)
        weight_min = sim.model.conv1.param_quantizers['weight'].min.clone().detach()
        weight_max = sim.model.conv1.param_quantizers['weight'].max.clone().detach()
        input_min = sim.model.conv1.input_quantizers[0].min.clone().detach()
        input_max = sim.model.conv1.input_quantizers[0].max.clone().detach()

        sim.compute_encodings(lambda model, _: model(dummy_input), None)

        assert torch.equal(weight_min, sim.model.conv1.param_quantizers['weight'].min)
        assert torch.equal(weight_max, sim.model.conv1.param_quantizers['weight'].max)
        assert torch.equal(input_min, sim.model.conv1.input_quantizers[0].min)
        assert torch.equal(input_max, sim.model.conv1.input_quantizers[0].max)

        sim.load_encodings(encodings2)

        assert torch.equal(weight_min, sim.model.conv1.param_quantizers['weight'].min)
        assert torch.equal(weight_max, sim.model.conv1.param_quantizers['weight'].max)
        assert torch.equal(input_min, sim.model.conv1.input_quantizers[0].min)
        assert torch.equal(input_max, sim.model.conv1.input_quantizers[0].max)

        """
        When: Call load_encodings with allow_overwrite=None
        Then: Whether the loaded quantizers can be overwritten is kept unchanged
        """
        sim.load_encodings(encodings, allow_overwrite=None)

        assert torch.equal(weight_min, sim.model.conv1.param_quantizers['weight'].min)
        assert torch.equal(weight_max, sim.model.conv1.param_quantizers['weight'].max)
        assert torch.equal(input_min, sim.model.conv1.input_quantizers[0].min)
        assert torch.equal(input_max, sim.model.conv1.input_quantizers[0].max)

    @pytest.mark.parametrize('load_encodings_fn', [load_encodings_to_sim,
                                                   QuantizationSimModel.load_and_freeze_encodings,
                                                   QuantizationSimModel.set_and_freeze_param_encodings])
    def test_legacy_load_encodings_partial_encoding(self, load_encodings_fn):
        model = test_models.SmallMnist()
        dummy_input = torch.rand(1, 1, 28, 28)

        partial_torch_encodings = {
            "activation_encodings": {
                "conv1": {
                    "input": {
                        "0": {
                            "bitwidth": 8,
                            "dtype": "int",
                            "is_symmetric": "False",
                            "max": 0.9978924989700317,
                            "min": 0.0,
                            "offset": 0,
                            "scale": 0.003913303837180138
                        }
                    }
                },
                "conv2": {
                    "output": {
                        "0": {
                            "bitwidth": 8,
                            "dtype": "int",
                            "is_symmetric": "False",
                            "max": 0.4923851788043976,
                            "min": -0.43767568469047546,
                            "offset": -120,
                            "scale": 0.0036472973879426718
                        }
                    }
                },
                "fc2": {
                    "output": {
                        "0": {
                            "bitwidth": 8,
                            "dtype": "int",
                            "is_symmetric": "False",
                            "max": 0.1948324590921402,
                            "min": -0.15752412378787994,
                            "offset": -114,
                            "scale": 0.0013817904982715845
                        }
                    }
                },
                "relu1": {
                    "output": {
                        "0": {
                            "bitwidth": 8,
                            "dtype": "int",
                            "is_symmetric": "False",
                            "max": 1.0608084201812744,
                            "min": 0.0,
                            "offset": 0,
                            "scale": 0.004160033073276281
                        }
                    }
                },
                "relu3": {
                    "output": {
                        "0": {
                            "bitwidth": 8,
                            "dtype": "int",
                            "is_symmetric": "False",
                            "max": 0.5247029066085815,
                            "min": 0.0,
                            "offset": 0,
                            "scale": 0.0020576585084199905
                        }
                    }
                }
            },
            "excluded_layers": [],
            "param_encodings": {
                "conv1.weight": [
                    {
                        "bitwidth": 4,
                        "dtype": "int",
                        "is_symmetric": "True",
                        "max": 0.18757757544517517,
                        "min": -0.2143743634223938,
                        "offset": -8,
                        "scale": 0.026796795427799225
                    }
                ],
                "fc2.weight": [
                    {
                        "bitwidth": 4,
                        "dtype": "int",
                        "is_symmetric": "True",
                        "max": 0.13095608353614807,
                        "min": -0.14966410398483276,
                        "offset": -8,
                        "scale": 0.018708012998104095
                    }
                ]
            },
            "quantizer_args": {
                "activation_bitwidth": 8,
                "dtype": "int",
                "is_symmetric": True,
                "param_bitwidth": 4,
                "per_channel_quantization": False,
                "quant_scheme": "post_training_tf_enhanced"
            },
            "version": "0.6.1"
        }

        qsim = QuantizationSimModel(model, dummy_input)
        quantizers = [q for q in qsim.model.modules() if isinstance(q, QuantizerBase)]

        with tempfile.TemporaryDirectory() as temp_dir:
            fname = os.path.join(temp_dir, "temp_partial_torch_encodings.encodings")
            with open(fname, 'w') as f:
                json.dump(partial_torch_encodings, f)

            load_encodings_fn(qsim, fname)

        if load_encodings_fn is load_encodings_to_sim:
            """
            When: Load partial encodings with load_encodings_to_sim
            Then: Quantizers that have no corresponding encodings should be removed
            """
            loaded_quantizers = [
                qsim.model.conv1.input_quantizers[0],
                qsim.model.conv1.param_quantizers['weight'],
                qsim.model.conv2.output_quantizers[0],
                qsim.model.fc2.output_quantizers[0],
                qsim.model.fc2.param_quantizers['weight'],
                qsim.model.relu1.output_quantizers[0],
                qsim.model.relu3.output_quantizers[0],
            ]
            assert sorted(loaded_quantizers, key=id) ==\
                   sorted([q for q in qsim.model.modules() if isinstance(q, QuantizerBase)], key=id)

        elif load_encodings_fn in [QuantizationSimModel.load_and_freeze_encodings,
                                   QuantizationSimModel.set_and_freeze_param_encodings]:
            """
            When: Load partial encodings with load_and_freeze_encodings or set_and_freeze_param_encodings
            Then: Quantizers shouldn't be additionally removed or instantiated
            """
            assert quantizers == [q for q in qsim.model.modules() if isinstance(q, QuantizerBase)]
        else:
            raise AssertionError

    @pytest.mark.parametrize('load_encodings_fn', [load_encodings_to_sim,
                                                   QuantizationSimModel.load_and_freeze_encodings,
                                                   QuantizationSimModel.set_and_freeze_param_encodings])
    def test_legacy_load_encodings_mismatching_encoding(self, load_encodings_fn):
        model = test_models.SmallMnist()
        dummy_input = torch.rand(1, 1, 28, 28)

        invalid_torch_encodings = {
            "excluded_layers": [],
            "activation_encodings": {
                "conv999": {
                    "input": {
                        "0": {
                            "bitwidth": 8,
                            "dtype": "int",
                            "is_symmetric": "False",
                            "max": 0.9978924989700317,
                            "min": 0.0,
                            "offset": 0,
                            "scale": 0.003913303837180138
                        }
                    }
                },
            },
            "param_encodings": {
                "conv999.weight": [ # NOTE: conv999 does not exist in the model
                    {
                        "bitwidth": 4,
                        "dtype": "int",
                        "is_symmetric": "True",
                        "max": 0.18757757544517517,
                        "min": -0.2143743634223938,
                        "offset": -8,
                        "scale": 0.026796795427799225
                    }
                ],
            },
            "quantizer_args": {
                "activation_bitwidth": 8,
                "dtype": "int",
                "is_symmetric": True,
                "param_bitwidth": 4,
                "per_channel_quantization": False,
                "quant_scheme": "post_training_tf_enhanced"
            },
            "version": "0.6.1"
        }

        qsim = QuantizationSimModel(model, dummy_input)

        """
        When: Try to load encoding file some keys of which are missing in the model
              (Note that conv999 does not exist in the model)
        Then: Throw runtime error
        """
        with tempfile.TemporaryDirectory() as temp_dir:
            fname = os.path.join(temp_dir, "temp_partial_torch_encodings.encodings")
            with open(fname, 'w') as f:
                json.dump(invalid_torch_encodings, f)

            with pytest.raises(RuntimeError):
                load_encodings_fn(qsim, fname)

    @pytest.mark.parametrize('load_encodings_fn', [load_encodings_to_sim,
                                                   QuantizationSimModel.load_and_freeze_encodings,
                                                   QuantizationSimModel.set_and_freeze_param_encodings])
    def test_legacy_load_encodings_to_disabled_quantizer(self, load_encodings_fn):
        model = test_models.SmallMnist()
        dummy_input = torch.rand(1, 1, 28, 28)

        invalid_torch_encodings = {
            "excluded_layers": [],
            "activation_encodings": {
                "conv1": {
                    "input": {
                        "0": {
                            "bitwidth": 8,
                            "dtype": "int",
                            "is_symmetric": "False",
                            "max": 0.9978924989700317,
                            "min": 0.0,
                            "offset": 0,
                            "scale": 0.003913303837180138
                        }
                    }
                },
            },
            "param_encodings": {
                "conv1.weight": [
                    {
                        "bitwidth": 4,
                        "dtype": "int",
                        "is_symmetric": "True",
                        "max": 0.18757757544517517,
                        "min": -0.2143743634223938,
                        "offset": -8,
                        "scale": 0.026796795427799225
                    }
                ],
            },
            "quantizer_args": {
                "activation_bitwidth": 8,
                "dtype": "int",
                "is_symmetric": True,
                "param_bitwidth": 4,
                "per_channel_quantization": False,
                "quant_scheme": "post_training_tf_enhanced"
            },
            "version": "0.6.1"
        }

        qsim = QuantizationSimModel(model, dummy_input)

        """
        Given: Input/param quantizers of conv1 is disabled
        When: Try to load input/param quantizers to conv1
        Then: Throw runtime error
        """
        qsim.model.conv1.input_quantizers[0] = None
        qsim.model.conv1.param_quantizers['weight'] = None

        with tempfile.TemporaryDirectory() as temp_dir:
            fname = os.path.join(temp_dir, "temp_partial_torch_encodings.encodings")
            with open(fname, 'w') as f:
                json.dump(invalid_torch_encodings, f)

            with pytest.raises(RuntimeError):
                load_encodings_fn(qsim, fname)

    def test_save_and_load_gbbq(self):
        torch.manual_seed(0)
        model = test_models.SingleResidualWithAvgPool()
        dummy_input = torch.randn(1, 3, 28, 28)
        dummy_input_2 = torch.randn(1, 3, 28, 28)
        qsim = QuantizationSimModel(model, dummy_input)
        qsim.model.fc.param_quantizers['weight'] = GroupedBlockQuantizeDequantize(shape=(10, 6),
                                                                                  bitwidth=4,
                                                                                  symmetric=True,
                                                                                  decompressed_bw=8,
                                                                                  block_size=(1, 12),
                                                                                  block_grouping=(1, 6))
        qsim.compute_encodings(lambda m, _: m(dummy_input), None)
        out1 = qsim.model(dummy_input)
        with tempfile.TemporaryDirectory() as temp_dir:
            qsim.save_encodings_to_json(temp_dir, 'saved_encodings')
            qsim.export(temp_dir, 'exported_encodings', dummy_input=dummy_input)

            with open(os.path.join(temp_dir, 'saved_encodings.json'), 'r') as enc_file:
                encodings = json.load(enc_file)

            assert len(encodings['param_encodings']['fc.weight']) == 60

            with open(os.path.join(temp_dir, 'exported_encodings_torch.encodings'), 'r') as enc_file:
                encodings = json.load(enc_file)

            assert len(encodings['param_encodings']['fc.weight']) == 60

            old_weight = qsim.model.fc.weight
            old_max = qsim.model.fc.param_quantizers['weight'].get_max()[0][0]
            qsim.model.fc.weight = torch.nn.Parameter(torch.randn(old_weight.shape))
            qsim.compute_encodings(lambda m, _: m(dummy_input_2), None)
            assert qsim.model.fc.param_quantizers['weight'].get_max()[0][0] != old_max
            out2 = qsim.model(dummy_input)

            assert not torch.equal(out1, out2)

            # Test loading of encodings saved using save_encodings_to_json
            qsim.model.fc.weight = old_weight
            qsim.load_encodings(os.path.join(temp_dir, 'saved_encodings.json'))

            assert qsim.model.fc.param_quantizers['weight'].get_max()[0][0] == old_max
            out3 = qsim.model(dummy_input)
            assert torch.equal(out1, out3)

            qsim.model.fc.weight = torch.nn.Parameter(torch.randn(old_weight.shape))
            qsim.compute_encodings(lambda m, _: m(dummy_input_2), None)

            # Test loading of encodings from sim.export
            qsim.model.fc.weight = old_weight
            qsim.load_encodings(os.path.join(temp_dir, 'exported_encodings_torch.encodings'))

            out4 = qsim.model(dummy_input)
            assert torch.equal(out1, out4)


    def test_quantsim_with_unused_modules(self):
        """
        Given: A model with unused layer
        When: Instantiate quantsim
        Then: 1) No error is not raised
              2) Length of input quantizers is equal to the length defined in __quant_init__
              3) Input quantizers are None
        """

        model = test_models.ModelWithUnusedAdd()
        sim = QuantizationSimModel(model, dummy_input=torch.randn(10, 10))
        assert len(sim.model.add.input_quantizers) == 2
        assert type(sim.model.add.input_quantizers[0]) is type(sim.model.add.input_quantizers[1])

        """
        Given: A model with unused layer
        When: Instantiate quantsim
        Then: 1) No error is not raised
              2) Length of output quantizers is equal to the length defined in __quant_init__
              3) Output quantizers are not None
        """
        model = test_models.ModelWithUnusedRNN()
        sim = QuantizationSimModel(model, dummy_input=torch.randn(10, 10))
        assert len(sim.model.rnn.output_quantizers) == 2
        assert type(sim.model.rnn.output_quantizers[0]) is type(sim.model.rnn.output_quantizers[1])

<<<<<<< HEAD
    def test_export_concat_encodings(self):
        num_inputs = 3
        model = ConcatModel()
        dummy_input = tuple([torch.randn(1, 3, 32, 32)] * num_inputs)
        sim = QuantizationSimModel(model, dummy_input=dummy_input)
        sim.compute_encodings(lambda model, _: model(*dummy_input), None)
        with tempfile.TemporaryDirectory() as temp_dir:
            fname = "test_model"
            sim.export(temp_dir, fname, dummy_input)
            with open(os.path.join(temp_dir, f"{fname}_torch.encodings")) as f:
                encodings = json.load(f)
            assert len(encodings["activation_encodings"]["cat"]["input"].keys()) == num_inputs
            sim.load_encodings(encodings)
=======
    def test_encoding_min_max_fixed_vals(self):
        quantsim_config = {
            "defaults": {
                "ops": {
                    "is_output_quantized": "True",
                    "is_symmetric": "False"
                },
                "params": {
                    "is_quantized": "False",
                    "is_symmetric": "True"
                }
            },
            "params": {
                "weight": {
                    "is_quantized": "True"
                }
            },
            "op_type": {
                "Softmax":
                {
                    "encoding_constraints":
                        {
                            "min": 0.0,
                            "max": 1.0
                        }
                },
            },
            "supergroups": [],
            "model_input": {},
            "model_output": {}
        }
        with tempfile.TemporaryDirectory() as temp_dir:
            with open(os.path.join(temp_dir, 'config.json'), 'w') as f:
                json.dump(quantsim_config, f)

            class SoftmaxModel(torch.nn.Module):
                def __init__(self):
                    super(SoftmaxModel, self).__init__()
                    self.linear = torch.nn.Linear(3, 8)
                    self.softmax = torch.nn.Softmax()

                def forward(self, inp):
                    x = self.linear(inp)
                    x = self.softmax(x)
                    return x

            model = SoftmaxModel()
            dummy_input = torch.randn(1, 3)

            qsim = QuantizationSimModel(model, dummy_input, config_file=os.path.join(temp_dir, 'config.json'))
            assert torch.equal(qsim.model.softmax.output_quantizers[0].min, torch.tensor([0.]))
            assert torch.equal(qsim.model.softmax.output_quantizers[0].max, torch.tensor([1.]))

            qsim = QuantizationSimModel(model, dummy_input, config_file=os.path.join(temp_dir, 'config.json'),
                                        default_param_bw=16, default_output_bw=16,
                                        default_data_type=QuantizationDataType.float)
            assert not hasattr(qsim.model.softmax.output_quantizers[0], 'min')
            assert not hasattr(qsim.model.softmax.output_quantizers[0], 'max')
>>>>>>> b4bf0984


class TestQuantsimUtilities:

    def test_populate_marker_map(self):
        model = test_models.BasicConv2d(kernel_size=3)
        dummy_input = torch.rand(1, 64, 16, 16)
        sim = QuantizationSimModel(model, dummy_input)
        conv_layer = sim.model.conv
        for name, module in sim.model.named_modules():
            if module is conv_layer:
                conv_name = name
                break
        assert conv_name not in sim._module_marker_map.keys()
        sim.run_modules_for_traced_custom_marker([conv_layer], dummy_input)
        assert conv_name in sim._module_marker_map.keys()
        assert torch.equal(sim._module_marker_map[conv_name](dummy_input), conv_layer.get_original_module()(dummy_input))

    def test_get_qc_quantized_modules(self):
        model = test_models.BasicConv2d(kernel_size=3)
        dummy_input = torch.rand(1, 64, 16, 16)
        sim = QuantizationSimModel(model, dummy_input)
        conv_layer = sim.model.conv
        assert ("conv", conv_layer) in sim._get_qc_quantized_layers(sim.model)

    def test_get_leaf_module_to_name_map(self):
        model = test_models.NestedConditional()
        dummy_input = torch.rand(1, 3), torch.tensor([True])
        sim = QuantizationSimModel(model, dummy_input)
        leaf_modules = sim._get_leaf_module_to_name_map()
        for name, module in sim.model.named_modules():
            if isinstance(module, BaseQuantizationMixin):
                assert module in leaf_modules.keys()
                assert leaf_modules[module] == name

    @pytest.mark.skip
    def test_supergroup_bfs(self):
        """
        Given: model as below
            [input] -+--> conv1 --> relu1 ---> sum --> (output)
                     +--> conv2 --> relu2 ------^

        When: Call modules in a BFS-order: 1) conv1 2) conv2 3) relu1 4) relu4
        Then: Output quantizers of conv1 and conv2 shouldn't be instantiated

        """
        class Model(torch.nn.Module):
            def __init__(self):
                super().__init__()
                self.conv1 = torch.nn.Conv2d(3,3,3)
                self.relu1 = torch.nn.ReLU()
                self.conv2 = torch.nn.Conv2d(3,3,3)
                self.relu2 = torch.nn.ReLU()

            def forward(self, x):
                x1 = self.conv1(x)
                x2 = self.conv2(x)
                x1 = self.relu1(x1)
                x2 = self.relu2(x2)
                return x1 + x2

        model = Model()
        x = torch.randn(1, 3, 24, 24)
        sim = QuantizationSimModel(model, x)

        assert sim.model.conv1.output_quantizers[0] is None
        assert sim.model.conv2.output_quantizers[0] is None



class TestEncodingPropagation:
    def test_encoding_prop_output(self):
        """
        Given: model as below

                   +-> q_in1 -> conv1 -> relu1 ---> q_out1 -------v
          [input] -+                                           concat -> q_out3 -> [output]
                   +-> q_in2 -> conv2 -> relu2 ---> q_out2 -------^
        """
        class Model(torch.nn.Module):
            def __init__(self):
                super().__init__()
                self.conv1 = torch.nn.Conv2d(3,3,3)
                self.relu1 = torch.nn.ReLU()
                self.conv2 = torch.nn.Conv2d(3,3,3)
                self.relu2 = torch.nn.ReLU()
                self.cat = aimet_ops.Concat()

            def forward(self, x):
                x1 = x2 = x
                x1 = self.conv1(x1); x2 = self.conv2(x2)
                x1 = self.relu1(x1); x2 = self.relu2(x2)
                return self.cat(x1, x2)

        model = Model()
        x = torch.randn(1, 3, 24, 24)
        sim = QuantizationSimModel(model, x)

        """
        When: Call propagate_output_encodings(concat)

        Then: q_out1 and q_out2 are replaced with q_out3 as below

                   +-> q_in1 -> conv1 -> relu1 -> **q_out3** -----v
          [input] -+                                           concat -> q_out3- > [output]
                   +-> q_in2 -> conv2 -> relu2 -> **q_out3** -----^
        """

        orig_q_in1 = sim.model.conv1.input_quantizers[0]
        orig_q_in2 = sim.model.conv2.input_quantizers[0]
        orig_q_out3 = sim.model.cat.output_quantizers[0]

        propagate_output_encodings(sim, aimet_ops.Concat)

        q_in1 = sim.model.conv1.input_quantizers[0]
        q_in2 = sim.model.conv2.input_quantizers[0]
        q_out1 = sim.model.relu1.output_quantizers[0]
        q_out2 = sim.model.relu2.output_quantizers[0]
        q_out3 = sim.model.cat.output_quantizers[0]

        # q_out1 == q_out2 == q_out3
        assert q_out1 is q_out3
        assert q_out2 is q_out3

        # q_in1, q_in2, and q_out3 stay unchanged
        assert q_in1 is orig_q_in1
        assert q_in2 is orig_q_in2
        assert q_out3 is orig_q_out3

    def test_encoding_prop_math_invariant(self):
        """
        Given: model as below

                   +-> q_in1 -> conv1 ---> relu1 -> q_out1 ------v
          [input] -+                                          concat -> q_out3 -> [output]
                   +-> q_in2 -> reshape -> permute --------------^
        """
        class Model(torch.nn.Module):
            def __init__(self):
                super().__init__()
                self.conv1 = torch.nn.Conv2d(3,3,3, padding=1)
                self.relu1 = torch.nn.ReLU()

                self.reshape = aimet_ops.Reshape()
                self.permute = aimet_ops.Permute()

                self.cat = aimet_ops.Concat()

            def forward(self, x):
                # assert x.shape[1:] == torch.Size([3, 24, 24])
                x1 = x2 = x
                x1 = self.conv1(x1)
                x1 = self.relu1(x1)

                x2 = self.reshape(x2, (-1, 24, 24, 3)) 
                x2 = self.permute(x2, (0, 3, 1, 2))
                return self.cat(x1, x2)

        model = Model()
        x = torch.randn(1, 3, 24, 24)
        sim = QuantizationSimModel(model, x)
        sim.model.reshape.output_quantizers[0] = None
        sim.model.permute.output_quantizers[0] = None

        """
        When: Call propagate_output_encodings(concat)

        Then: q_out1 and q_in2 are replaced with q_out3 as below

                   +-> q_in1 -> conv1 ---> relu1 -----> **q_out3**- --------v
          [input] -+                                                     concat -> q_out3 -> [output] 
                   +-> **q_out3** -> reshape -> transpose -> permute -------^
        """
        orig_q_in1 = sim.model.conv1.input_quantizers[0]
        orig_q_out3 = sim.model.cat.output_quantizers[0]

        propagate_output_encodings(sim, aimet_ops.Concat)

        q_in1 = sim.model.conv1.input_quantizers[0]
        q_in2 = sim.model.reshape.input_quantizers[0]
        q_out1 = sim.model.relu1.output_quantizers[0]
        q_out3 = sim.model.cat.output_quantizers[0]

        # q_out1 == q_in2 == q_out3
        assert q_out1 is q_out3
        assert q_in2 is q_out3

        # q_in1 and q_out3 stay unchanged
        assert q_in1 is orig_q_in1
        assert q_out3 is orig_q_out3

    def test_encoding_prop_concat_tree(self):
        """
        Given: model as below

                    +-> q_in1a -> conv1a -> q_out1a -> concat1 -> q_out1c -> reshape --+
                    +-> q_in1b -> conv1b -> q_out1b ------^                            v
          [input] --+                                                               concat3 -> q_out3 -> [output]
                    +-> q_in2a -> conv2a -> q_out2a -> concat2 -> q_out2c -------------^
                    +-> q_in2b -> conv2b -> q_out2b ------^
        """
        class Model(torch.nn.Module):
            def __init__(self):
                super().__init__()
                self.conv1a = torch.nn.Conv2d(3,3,3)
                self.conv1b = torch.nn.Conv2d(3,3,3)
                self.conv2a = torch.nn.Conv2d(3,3,3)
                self.conv2b = torch.nn.Conv2d(3,3,3)

                self.reshape = aimet_ops.Reshape()
                self.permute = aimet_ops.Permute()

                self.cat1 = aimet_ops.Concat()
                self.cat2 = aimet_ops.Concat()
                self.cat3 = aimet_ops.Concat()

            def forward(self, x):
                # assert x.shape[1:] == torch.Size([3, 24, 24])
                x1a = x1b = x2a = x2b = x

                x1a = self.conv1a(x1a)
                x1b = self.conv1b(x1b)
                x1 = self.cat1(x1a, x1b)
                x1 = self.reshape(x1, (-1, 22, 22, 3))
                x1 = self.permute(x1, (0, 3, 1, 2))

                x2a = self.conv2a(x2a)
                x2b = self.conv2b(x2b)
                x2 = self.cat2(x2a, x2b)

                return self.cat3(x1, x2)

        model = Model()
        x = torch.randn(1, 3, 24, 24)
        sim = QuantizationSimModel(model, x)
        sim.model.reshape.output_quantizers[0] = None
        sim.model.permute.output_quantizers[0] = None

        """
        When: Call propagate_output_encodings(concat)

        Then: All q_out{*} are replaced with q_out3 as below

                    +-> q_in1a -> conv1a -> *q_out3* -> concat1 -> *q_out3* -> reshape --+
                    +-> q_in1b -> conv1b -> *q_out3* ------^                             v
          [input] --+                                                                 concat3 -> q_out3 -> [output]
                    +-> q_in2a -> conv2a -> *q_out3* -> concat2 -> *q_out3* -------------^
                    +-> q_in2b -> conv2b -> *q_out3* ------^
        """
        orig_q_out3 = sim.model.cat3.output_quantizers[0]

        propagate_output_encodings(sim, aimet_ops.Concat)

        q_out1a = sim.model.conv1a.output_quantizers[0]
        q_out1b = sim.model.conv1b.output_quantizers[0]
        q_out2a = sim.model.conv2a.output_quantizers[0]
        q_out2b = sim.model.conv2b.output_quantizers[0]
        q_out1 = sim.model.cat1.output_quantizers[0]
        q_out2 = sim.model.cat2.output_quantizers[0]
        q_out3 = sim.model.cat3.output_quantizers[0]

        assert q_out1a is q_out3
        assert q_out1b is q_out3
        assert q_out2a is q_out3
        assert q_out2b is q_out3
        assert q_out1 is q_out3
        assert q_out2 is q_out3

        # q_out3 stay unchanged
        assert q_out3 is orig_q_out3<|MERGE_RESOLUTION|>--- conflicted
+++ resolved
@@ -813,7 +813,6 @@
         assert len(sim.model.rnn.output_quantizers) == 2
         assert type(sim.model.rnn.output_quantizers[0]) is type(sim.model.rnn.output_quantizers[1])
 
-<<<<<<< HEAD
     def test_export_concat_encodings(self):
         num_inputs = 3
         model = ConcatModel()
@@ -827,7 +826,7 @@
                 encodings = json.load(f)
             assert len(encodings["activation_encodings"]["cat"]["input"].keys()) == num_inputs
             sim.load_encodings(encodings)
-=======
+
     def test_encoding_min_max_fixed_vals(self):
         quantsim_config = {
             "defaults": {
@@ -886,7 +885,6 @@
                                         default_data_type=QuantizationDataType.float)
             assert not hasattr(qsim.model.softmax.output_quantizers[0], 'min')
             assert not hasattr(qsim.model.softmax.output_quantizers[0], 'max')
->>>>>>> b4bf0984
 
 
 class TestQuantsimUtilities:
