--- conflicted
+++ resolved
@@ -40,12 +40,9 @@
 import pytest
 import json
 import os
-<<<<<<< HEAD
 import tempfile
 from pathlib import Path
-=======
 from contextlib import contextmanager
->>>>>>> dd3e0b38
 import torch
 from torchvision import models
 
